/*******************************************************************************
 *  	Copyright (C) 2016 Ben Skinner
 *   
 *     This file is part of Nuclear Morphology Analysis.
 *
 *     Nuclear Morphology Analysis is free software: you can redistribute it and/or modify
 *     it under the terms of the GNU General Public License as published by
 *     the Free Software Foundation, either version 3 of the License, or
 *     (at your option) any later version.
 *
 *     Nuclear Morphology Analysis is distributed in the hope that it will be useful,
 *     but WITHOUT ANY WARRANTY; without even the implied warranty of
 *     MERCHANTABILITY or FITNESS FOR A PARTICULAR PURPOSE.  See the
 *     GNU General Public License for more details.
 *
 *     You should have received a copy of the GNU General Public License
 *     along with Nuclear Morphology Analysis. If not, see <http://www.gnu.org/licenses/>.
 *******************************************************************************/
package gui.tabs.signals;

import java.awt.BorderLayout;
import java.awt.Color;
import java.awt.Dimension;
import java.awt.event.ActionEvent;
import java.awt.event.ActionListener;
import java.awt.event.ComponentAdapter;
import java.awt.event.ComponentEvent;
import java.awt.event.MouseAdapter;
import java.awt.event.MouseEvent;
import java.io.File;
<<<<<<< HEAD
=======
import java.util.List;
import java.util.UUID;
>>>>>>> 65528df0
import java.util.logging.Level;

import javax.swing.BoxLayout;
import javax.swing.JButton;
import javax.swing.JCheckBox;
import javax.swing.JColorChooser;
import javax.swing.JLabel;
import javax.swing.JPanel;
import javax.swing.JScrollPane;
import javax.swing.JTable;
import javax.swing.table.DefaultTableModel;
import javax.swing.table.TableModel;

import org.jfree.chart.ChartPanel;
import org.jfree.chart.JFreeChart;

import charting.charts.OutlineChartFactory;
import charting.datasets.NuclearSignalDatasetCreator;
import charting.options.ChartOptions;
import charting.options.ChartOptionsBuilder;
import charting.options.TableOptions;
import charting.options.TableOptions.TableType;
import charting.options.TableOptionsBuilder;
import gui.InterfaceEvent.InterfaceMethod;
import gui.components.ColourSelecter;
import gui.components.ConsensusNucleusChartPanel;
import gui.components.ExportableTable;
import gui.components.panels.GenericCheckboxPanel;
import gui.dialogs.RandomSamplingDialog;
import gui.dialogs.SignalWarpingDialog;
import gui.tabs.DetailPanel;
import ij.io.DirectoryChooser;

@SuppressWarnings("serial")
public class SignalsOverviewPanel extends DetailPanel implements ActionListener {

	private ConsensusNucleusChartPanel 	chartPanel; 		// consensus nucleus plus signals
	private ExportableTable 		statsTable;					// table for signal stats
	private JPanel 		consensusAndCheckboxPanel;	// holds the consensus chart and the checkbox
	private JPanel		checkboxPanel;
	
	private JButton warpButton;
	
	private GenericCheckboxPanel warpPanel = new GenericCheckboxPanel("Warp");
	
	
	public SignalsOverviewPanel(){
		super();
		
		this.setLayout(new BoxLayout(this, BoxLayout.X_AXIS));

		JScrollPane scrollPane = createStatsPane();
		this.add(scrollPane);
		
	
		consensusAndCheckboxPanel = createConsensusPanel();
		this.add(consensusAndCheckboxPanel);
		
	}
	
	private JPanel createConsensusPanel(){
		
		final JPanel panel = new JPanel(new BorderLayout());
		
		ChartOptions options = new ChartOptionsBuilder()
				.setDatasets(null)
				.build();
		
		JFreeChart chart = null;
		try {
			chart = getChart(options);
		} catch (Exception e1) {
			warn("Error creating blank signals chart");
			log(Level.FINE, "Error creating blank signals chart", e1);
		}
						
		// the chart is inside a chartPanel; the chartPanel is inside a JPanel
		// this allows a checkbox panel to be added to the JPanel later
		chartPanel = new ConsensusNucleusChartPanel(chart);// {
		panel.add(chartPanel, BorderLayout.CENTER);
		
		
//		chartPanel.addComponentListener(new ComponentAdapter() {
//			@Override
//			public void componentResized(ComponentEvent e) {
//				resizePreview(chartPanel, panel);
//				chartPanel.restoreAutoBounds();
//			}
//		});
		
//		panel.addComponentListener(new ComponentAdapter() {
//			@Override
//			public void componentResized(ComponentEvent e) {
//				resizePreview(chartPanel, panel);
//			}
//		});
		
		
		checkboxPanel = createSignalCheckboxPanel();
		
		panel.add(checkboxPanel, BorderLayout.NORTH);

		return panel;
	}
	
	private JScrollPane createStatsPane(){
		DefaultTableModel tableModel = new DefaultTableModel();
		tableModel.addColumn("");
		tableModel.addColumn("");
		statsTable = new ExportableTable(); // table  for basic stats
		statsTable.setModel(tableModel);
		statsTable.setEnabled(false);
		
		statsTable.addMouseListener(new MouseAdapter() {
			@Override
			public void mouseClicked(MouseEvent e) {
				
				JTable table = (JTable) e.getSource();
				
				int row = table.rowAtPoint(e.getPoint());
				int column = table.columnAtPoint(e.getPoint());
								
				// double click
				if (e.getClickCount() == 2) {

					String rowName = table.getModel().getValueAt(row, 0).toString();
					String nextRowName = table.getModel().getValueAt(row+1, 0).toString();
					if(nextRowName.equals("Signal group")){
						UUID signalGroup = getSignalGroupFromTable(table, row+1, column);
						updateSignalColour( signalGroup );
					}
					
					if(rowName.equals("Source")){
						
						UUID signalGroup = getSignalGroupFromTable(table, row-3, column);
						updateSignalSource( signalGroup );
					}
						
				}

			}
		});
		
		JScrollPane scrollPane = new JScrollPane(statsTable);
		return scrollPane;
	}
	
	private UUID getSignalGroupFromTable(JTable table, int row, int column){
		return UUID.fromString( table.getModel().getValueAt(row, column).toString() );
	}
	
	private void updateSignalSource(UUID signalGroup){
		if(isSingleDataset()){
			log(Level.FINEST, "Updating signal source for signal group "+signalGroup);

			DirectoryChooser openDialog = new DirectoryChooser("Select directory of signal images...");
			String folderName = openDialog.getDirectory();

			if(folderName==null){
				log(Level.FINEST, "Folder name null");
				return;
			}

			File folder =  new File(folderName);

			if(!folder.isDirectory() ){
				log(Level.FINEST, "Folder is not directory");
				return;
			}
			if(!folder.exists()){
				log(Level.FINEST, "Folder does not exist");
				return;
			}

			activeDataset().getCollection().getSignalManager().updateSignalSourceFolder(signalGroup, folder);
//			SignalsDetailPanel.this.update(getDatasets());
			refreshTableCache();
			log(Level.FINEST, "Updated signal source for signal group "+signalGroup+" to "+folder.getAbsolutePath() );
		}
	}
	
	/**
	 * Update the colour of the clicked signal group
	 * @param row the row selected (the colour bar, one above the group name)
	 */
	private void updateSignalColour(UUID signalGroup){
		
		Color oldColour = Color.RED;
//		Color oldColour = ColourSelecter.getSignalColour( signalGroup-1 );
		
		Color newColor = JColorChooser.showDialog(
                 this,
                 "Choose signal Color",
                 oldColour);
		
		if(newColor != null){
			activeDataset().setSignalGroupColour(signalGroup, newColor);
			this.update(getDatasets());
//			fireSignalChangeEvent("SignalColourUpdate");
			fireInterfaceEvent(InterfaceMethod.RECACHE_CHARTS);
		}
	}
		
//	private static void resizePreview(ChartPanel innerPanel, JPanel container) {
//        int w = container.getWidth();
//        int h = container.getHeight();
//        int size =  Math.min(w, h);
//        innerPanel.setPreferredSize(new Dimension(size, size));
//        container.revalidate();
//    }
	
	/**
	 * Create the checkboxes that set each signal channel visible or not
	 */
	private JPanel createSignalCheckboxPanel(){
		JPanel panel = new JPanel();
		
		panel.setLayout(new BoxLayout(panel, BoxLayout.X_AXIS));
		

<<<<<<< HEAD
		if(isSingleDataset()){
=======
				for(UUID signalGroup : activeDataset().getCollection().getSignalManager().getSignalGroups()){
>>>>>>> 65528df0

			for(int signalGroup : activeDataset().getCollection().getSignalManager().getSignalGroups()){

				boolean visible = activeDataset().isSignalGroupVisible(signalGroup);

				String name = activeDataset().getCollection().getSignalManager().getSignalGroupName(signalGroup);
				// make a checkbox for each signal group in the dataset
				JCheckBox box = new JCheckBox(name);

				// get the status within each dataset
				box.setSelected(visible);

				// apply the appropriate action 
				box.setActionCommand("GroupVisble_"+signalGroup);
				box.addActionListener(this);
				panel.add(box);

			}


		}
		
		warpButton = new JButton("Warp signals");
		warpButton.setToolTipText("Requires consensus nucleus refolded");
		warpButton.addActionListener( e -> { 
			
				new SignalWarpingDialog(  getDatasets() );
			}  
		);

		warpButton.setEnabled(false);
		

		panel.add(warpButton);
		return panel;
	}
		
	/**
	 * Update the signal stats with the given datasets
	 * @param list the datasets
	 * @throws Exception 
	 */
	private void updateSignalStatsPanel() throws Exception{
		
//		TableModel model = NuclearSignalDatasetCreator.createSignalStatsTable(null);
		
		TableOptions options = new TableOptionsBuilder()
			.setDatasets(getDatasets())
			.setType(TableType.SIGNAL_STATS_TABLE)
			.build();
		
		TableModel model = getTable(options);

		statsTable.setModel(model);

		// Add the signal group colours
		if(hasDatasets()){
			int columns = statsTable.getColumnModel().getColumnCount();
			if(columns>1){
				for(int i=1;i<columns;i++){
					statsTable.getColumnModel().getColumn(i).setCellRenderer(new StatsTableCellRenderer());
				}
			}
		}
			
		
	}
	
	private void updateCheckboxPanel(){
		if(isSingleDataset()){
							
			// make a new panel for the active dataset
			consensusAndCheckboxPanel.remove(checkboxPanel);
			checkboxPanel = createSignalCheckboxPanel();

			// add this new panel
			consensusAndCheckboxPanel.add(checkboxPanel, BorderLayout.NORTH);
			consensusAndCheckboxPanel.revalidate();
			consensusAndCheckboxPanel.repaint();
			consensusAndCheckboxPanel.setVisible(true);
			
			if(activeDataset().getCollection().hasConsensusNucleus()
					&& activeDataset().getCollection().getSignalManager().hasSignals()){
				warpButton.setEnabled(true);
			}
			
			
		}
	}
	
	
	private void updateSignalConsensusChart(){
		try {
			
			
			// The options do not hold which signal groups are visible
			// so we must invalidate the cache whenever they change
			this.clearChartCache(getDatasets());
			
			ChartOptions options = new ChartOptionsBuilder()
					.setDatasets(getDatasets())
					.setShowWarp(false)
					.build();
			
			JFreeChart chart = getChart(options);
						
			chartPanel.setChart(chart);
			chartPanel.restoreAutoBounds();
		} catch(Exception e){
			warn("Error updating signal overview panel");
			log(Level.FINE, "Error updating signal overview panel", e);
		}
	}
	
	/**
	 * Allows for cell background to be coloured based on poition in a list. Used to colour
	 * the signal stats list
	 *
	 */
	private class StatsTableCellRenderer extends javax.swing.table.DefaultTableCellRenderer {

		private static final long serialVersionUID = 1L;

		public java.awt.Component getTableCellRendererComponent(javax.swing.JTable table, java.lang.Object value, boolean isSelected, boolean hasFocus, int row, int column) {

			// default cell colour is white
			Color colour = Color.WHITE;
			
			try {

				// get the value in the first column of the row below
				if(row<table.getModel().getRowCount()-1){
					String nextRowHeader = table.getModel().getValueAt(row+1, 0).toString();

<<<<<<< HEAD
					if(nextRowHeader.equals("Signal group")){
						// we want to colour this cell preemptively
						// get the signal group from the table
						String groupString = table.getModel().getValueAt(row+1, 1).toString();
						colour = activeDataset().getSignalGroupColour(Integer.valueOf(groupString));
						//					colour = ColourSelecter.getSignalColour(  Integer.valueOf(groupString)-1   ); 
					}
=======
				if(nextRowHeader.equals("Signal group")){
					// we want to colour this cell preemptively
					// get the signal group from the table
					String groupString = table.getModel().getValueAt(row+1, column).toString();
					
					if( ! groupString.equals("")){
						colour = activeDataset().getSignalGroupColour(UUID.fromString(groupString));
					}
//					colour = ColourSelecter.getSignalColour(  Integer.valueOf(groupString)-1   ); 
>>>>>>> 65528df0
				}
			} catch (Exception e){
				fine("Error setting table colour renderer: "+e.getMessage());
				colour = Color.WHITE;
			}
			//Cells are by default rendered as a JLabel.
			JLabel l = (JLabel) super.getTableCellRendererComponent(table, value, isSelected, hasFocus, row, column);
			l.setBackground(colour);
			

			//Return the JLabel which renders the cell.
			return l;
		}
	}
	

	private UUID getSignalGroupFromLabel(String label){
		String[] names = label.split("_");
		return UUID.fromString(names[1]);
	}

	@Override
	public void actionPerformed(ActionEvent e) {
		if(e.getActionCommand().startsWith("GroupVisble_")){
			
			UUID signalGroup = getSignalGroupFromLabel(e.getActionCommand());
			JCheckBox box = (JCheckBox) e.getSource();
			activeDataset().setSignalGroupVisible(signalGroup, box.isSelected());
			fireSignalChangeEvent("GroupVisble_");
			this.refreshChartCache(getDatasets());
		}
		updateSignalConsensusChart();
		
	}

	@Override
	protected void updateSingle() throws Exception {
		updateMultiple();
		
	}

	@Override
	protected void updateMultiple() throws Exception {
		
		updateCheckboxPanel();
		updateSignalConsensusChart();
		updateSignalStatsPanel();		
	}

	@Override
	protected void updateNull() throws Exception {
		updateMultiple();
		
	}
	
	@Override
	protected JFreeChart createPanelChartType(ChartOptions options) throws Exception {
		return OutlineChartFactory.getInstance().makeSignalOutlineChart(options);
	}
	
	@Override
	protected TableModel createPanelTableType(TableOptions options) throws Exception{
		return NuclearSignalDatasetCreator.createSignalStatsTable(options);
	}
}<|MERGE_RESOLUTION|>--- conflicted
+++ resolved
@@ -20,19 +20,12 @@
 
 import java.awt.BorderLayout;
 import java.awt.Color;
-import java.awt.Dimension;
 import java.awt.event.ActionEvent;
 import java.awt.event.ActionListener;
-import java.awt.event.ComponentAdapter;
-import java.awt.event.ComponentEvent;
 import java.awt.event.MouseAdapter;
 import java.awt.event.MouseEvent;
 import java.io.File;
-<<<<<<< HEAD
-=======
-import java.util.List;
 import java.util.UUID;
->>>>>>> 65528df0
 import java.util.logging.Level;
 
 import javax.swing.BoxLayout;
@@ -46,7 +39,6 @@
 import javax.swing.table.DefaultTableModel;
 import javax.swing.table.TableModel;
 
-import org.jfree.chart.ChartPanel;
 import org.jfree.chart.JFreeChart;
 
 import charting.charts.OutlineChartFactory;
@@ -57,11 +49,9 @@
 import charting.options.TableOptions.TableType;
 import charting.options.TableOptionsBuilder;
 import gui.InterfaceEvent.InterfaceMethod;
-import gui.components.ColourSelecter;
 import gui.components.ConsensusNucleusChartPanel;
 import gui.components.ExportableTable;
 import gui.components.panels.GenericCheckboxPanel;
-import gui.dialogs.RandomSamplingDialog;
 import gui.dialogs.SignalWarpingDialog;
 import gui.tabs.DetailPanel;
 import ij.io.DirectoryChooser;
@@ -253,13 +243,10 @@
 		panel.setLayout(new BoxLayout(panel, BoxLayout.X_AXIS));
 		
 
-<<<<<<< HEAD
 		if(isSingleDataset()){
-=======
-				for(UUID signalGroup : activeDataset().getCollection().getSignalManager().getSignalGroups()){
->>>>>>> 65528df0
-
-			for(int signalGroup : activeDataset().getCollection().getSignalManager().getSignalGroups()){
+
+			for(UUID signalGroup : activeDataset().getCollection().getSignalManager().getSignalGroups()){
+
 
 				boolean visible = activeDataset().isSignalGroupVisible(signalGroup);
 
@@ -392,25 +379,15 @@
 				if(row<table.getModel().getRowCount()-1){
 					String nextRowHeader = table.getModel().getValueAt(row+1, 0).toString();
 
-<<<<<<< HEAD
 					if(nextRowHeader.equals("Signal group")){
 						// we want to colour this cell preemptively
 						// get the signal group from the table
-						String groupString = table.getModel().getValueAt(row+1, 1).toString();
-						colour = activeDataset().getSignalGroupColour(Integer.valueOf(groupString));
-						//					colour = ColourSelecter.getSignalColour(  Integer.valueOf(groupString)-1   ); 
+						String groupString = table.getModel().getValueAt(row+1, column).toString();
+
+						if( ! groupString.equals("")){
+							colour = activeDataset().getSignalGroupColour(UUID.fromString(groupString));
+						}
 					}
-=======
-				if(nextRowHeader.equals("Signal group")){
-					// we want to colour this cell preemptively
-					// get the signal group from the table
-					String groupString = table.getModel().getValueAt(row+1, column).toString();
-					
-					if( ! groupString.equals("")){
-						colour = activeDataset().getSignalGroupColour(UUID.fromString(groupString));
-					}
-//					colour = ColourSelecter.getSignalColour(  Integer.valueOf(groupString)-1   ); 
->>>>>>> 65528df0
 				}
 			} catch (Exception e){
 				fine("Error setting table colour renderer: "+e.getMessage());
