--- conflicted
+++ resolved
@@ -86,37 +86,8 @@
 				.setUseDensity(useDensity)
 				.build();
 			
-<<<<<<< HEAD
-
-			if(this.getChartCache().hasChart(options)){
-				log(Level.FINEST, "Using cached histogram: "+stat.toString());
-				chart = getChartCache().getChart(options);
-
-			} else { // No cache
-
-				chart = HistogramChartFactory.createStatisticHistogram(options);
-				getChartCache().addChart(options, chart);
-
-
-				log(Level.FINEST, "Added cached histogram chart: "+stat);
-			}
-=======
 			
 			chart = getChart(options);
-
-//			if(this.getChartCache().hasChart(options)){
-//				programLogger.log(Level.FINEST, "Using cached histogram: "+stat.toString());
-//				chart = getChartCache().getChart(options);
-//
-//			} else { // No cache
-//
-//				chart = HistogramChartFactory.createStatisticHistogram(options);
-//				getChartCache().addChart(options, chart);
-//
-//
-//				programLogger.log(Level.FINEST, "Added cached histogram chart: "+stat);
-//			}
->>>>>>> 65528df0
 
 			XYPlot plot = (XYPlot) chart.getPlot();
 			plot.setDomainPannable(true);
