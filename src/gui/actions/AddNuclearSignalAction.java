/*******************************************************************************
 *  	Copyright (C) 2016 Ben Skinner
 *   
 *     This file is part of Nuclear Morphology Analysis.
 *
 *     Nuclear Morphology Analysis is free software: you can redistribute it and/or modify
 *     it under the terms of the GNU General Public License as published by
 *     the Free Software Foundation, either version 3 of the License, or
 *     (at your option) any later version.
 *
 *     Nuclear Morphology Analysis is distributed in the hope that it will be useful,
 *     but WITHOUT ANY WARRANTY; without even the implied warranty of
 *     MERCHANTABILITY or FITNESS FOR A PARTICULAR PURPOSE.  See the
 *     GNU General Public License for more details.
 *
 *     You should have received a copy of the GNU General Public License
 *     along with Nuclear Morphology Analysis. If not, see <http://www.gnu.org/licenses/>.
 *******************************************************************************/
package gui.actions;

import gui.dialogs.SignalDetectionSettingsDialog;
import gui.MainWindow;

import java.util.ArrayList;
import java.util.List;
import java.util.UUID;
import java.util.logging.Level;

import analysis.AnalysisDataset;
import analysis.signals.SignalDetector;
import components.Cell;
import components.CellCollection;

public class AddNuclearSignalAction extends ProgressableAction {
	
	private UUID signalGroup = null;
	
	public AddNuclearSignalAction(AnalysisDataset dataset, MainWindow mw) {
		super(dataset, "Signal detection", mw);

		try{
			// add dialog for non-default detection options
			SignalDetectionSettingsDialog analysisSetup = new SignalDetectionSettingsDialog(dataset);

			if(analysisSetup.isReadyToRun()){

				this.signalGroup = analysisSetup.getSignalGroup();
				//				this.signalGroup = newSignalGroup;
				String signalGroupName = dataset.getSignalGroupName(signalGroup);


				worker = new SignalDetector(dataset, analysisSetup.getFolder(), analysisSetup.getChannel(), dataset.getAnalysisOptions().getNuclearSignalOptions(signalGroupName), signalGroup, signalGroupName);
				this.setProgressMessage("Signal detection: "+signalGroupName);
				worker.addPropertyChangeListener(this);
				worker.execute();
			} else {
				this.cancel();
				return;
			}

			
		} catch (Exception e){
			this.cancel();
			logError("Error in signal analysis", e);
		}
		
	}	
	
	@Override
	public void finished(){
		// divide population into clusters with and without signals
		List<CellCollection> signalPopulations = dividePopulationBySignals(dataset.getCollection(), signalGroup);

		List<AnalysisDataset> list = new ArrayList<AnalysisDataset>();
		for(CellCollection collection : signalPopulations){
			
			processSubPopulation(collection);
			list.add(dataset.getChildDataset(collection.getID()));
		}
		// we have morphology analysis to carry out, so don't use the super finished
		// use the same segmentation from the initial analysis
		int flag = 0; // set the downstream analyses to run
		flag |= MainWindow.ADD_POPULATION;
		fireDatasetEvent(DatasetMethod.REFRESH_CACHE, dataset);
		new RunSegmentationAction(list, dataset, flag, mw);
//		fireInterfaceEvent(InterfaceMethod.RECACHE_CHARTS);
		cancel();
	}

	/**
	 * Create child datasets for signal populations
	 * and perform basic analyses
	 * @param collection
	 */
	private void processSubPopulation(CellCollection collection){

		AnalysisDataset subDataset = new AnalysisDataset(collection, dataset.getSavePath());
		subDataset.setAnalysisOptions(dataset.getAnalysisOptions());

		log(Level.INFO, "Sub-population: "+collection.getNucleusCount()+" nuclei");

		dataset.addChildDataset(subDataset);
	}


	/**
	 * Create two child populations for the given dataset: one with signals in the 
	 * given group, and one without signals 
	 * @param r the collection to split
	 * @param signalGroup the signal group to split on
	 * @return a list of new collections
	 */
	private List<CellCollection> dividePopulationBySignals(CellCollection r, UUID signalGroup){

		List<CellCollection> signalPopulations = new ArrayList<CellCollection>(0);
		log(Level.INFO, "Dividing population by signals...");
		try{

			
			List<Cell> list = r.getSignalManager().getCellsWithNuclearSignals(signalGroup, true);
			if(!list.isEmpty()){
				log(Level.INFO, "Signal group "+signalGroup+": found nuclei with signals");
				CellCollection listCollection = new CellCollection(r.getFolder(), 
						r.getOutputFolderName(), 
						"SignalGroup_"+signalGroup+"_with_signals", 
						r.getNucleusType());

				for(Cell c : list){
<<<<<<< HEAD
					log(Level.FINEST, "  Added cell: "+c.getNucleus().getNameAndNumber());
					log(Level.FINEST, "  Cell has: "+c.getNucleus().getSignalCount()+" signals");
					Cell newCell = new Cell(c);
					log(Level.FINEST, "  New cell has: "+newCell.getNucleus().getSignalCount()+" signals");
=======
					programLogger.log(Level.FINEST, "  Added cell: "+c.getNucleus().getNameAndNumber());
					programLogger.log(Level.FINEST, "  Cell has: "+c.getNucleus().getSignalCollection().numberOfSignals()+" signals");
					Cell newCell = new Cell(c);
					programLogger.log(Level.FINEST, "  New cell has: "+newCell.getNucleus().getSignalCollection().numberOfSignals()+" signals");
>>>>>>> 65528df0
					listCollection.addCell( newCell );
				}
				signalPopulations.add(listCollection);

				List<Cell> notList = r.getSignalManager().getCellsWithNuclearSignals(signalGroup, false);
				if(!notList.isEmpty()){
					log(Level.INFO, "Signal group "+signalGroup+": found nuclei without signals");
					CellCollection notListCollection = new CellCollection(r.getFolder(), 
							r.getOutputFolderName(), 
							"SignalGroup_"+signalGroup+"_without_signals", 
							r.getNucleusType());

					for(Cell c : notList){
						notListCollection.addCell( new Cell(c) );
					}
					signalPopulations.add(notListCollection);
				}

			}

		} catch(Exception e){
			logError("Cannot create collection", e);
		}

		return signalPopulations;
	}
}<|MERGE_RESOLUTION|>--- conflicted
+++ resolved
@@ -19,6 +19,7 @@
 package gui.actions;
 
 import gui.dialogs.SignalDetectionSettingsDialog;
+import gui.DatasetEvent.DatasetMethod;
 import gui.MainWindow;
 
 import java.util.ArrayList;
@@ -97,7 +98,7 @@
 		AnalysisDataset subDataset = new AnalysisDataset(collection, dataset.getSavePath());
 		subDataset.setAnalysisOptions(dataset.getAnalysisOptions());
 
-		log(Level.INFO, "Sub-population: "+collection.getNucleusCount()+" nuclei");
+		log("Sub-population: "+collection.getNucleusCount()+" nuclei");
 
 		dataset.addChildDataset(subDataset);
 	}
@@ -113,37 +114,32 @@
 	private List<CellCollection> dividePopulationBySignals(CellCollection r, UUID signalGroup){
 
 		List<CellCollection> signalPopulations = new ArrayList<CellCollection>(0);
-		log(Level.INFO, "Dividing population by signals...");
+		log("Dividing population by signals...");
 		try{
 
 			
 			List<Cell> list = r.getSignalManager().getCellsWithNuclearSignals(signalGroup, true);
 			if(!list.isEmpty()){
-				log(Level.INFO, "Signal group "+signalGroup+": found nuclei with signals");
+				log("Signal group "+signalGroup+": found nuclei with signals");
 				CellCollection listCollection = new CellCollection(r.getFolder(), 
 						r.getOutputFolderName(), 
 						"SignalGroup_"+signalGroup+"_with_signals", 
 						r.getNucleusType());
 
 				for(Cell c : list){
-<<<<<<< HEAD
-					log(Level.FINEST, "  Added cell: "+c.getNucleus().getNameAndNumber());
-					log(Level.FINEST, "  Cell has: "+c.getNucleus().getSignalCount()+" signals");
+
+					finest("  Added cell: "+c.getNucleus().getNameAndNumber());
+					finest("  Cell has: "+c.getNucleus().getSignalCollection().numberOfSignals()+" signals");
 					Cell newCell = new Cell(c);
-					log(Level.FINEST, "  New cell has: "+newCell.getNucleus().getSignalCount()+" signals");
-=======
-					programLogger.log(Level.FINEST, "  Added cell: "+c.getNucleus().getNameAndNumber());
-					programLogger.log(Level.FINEST, "  Cell has: "+c.getNucleus().getSignalCollection().numberOfSignals()+" signals");
-					Cell newCell = new Cell(c);
-					programLogger.log(Level.FINEST, "  New cell has: "+newCell.getNucleus().getSignalCollection().numberOfSignals()+" signals");
->>>>>>> 65528df0
+					finest("  New cell has: "+newCell.getNucleus().getSignalCollection().numberOfSignals()+" signals");
+
 					listCollection.addCell( newCell );
 				}
 				signalPopulations.add(listCollection);
 
 				List<Cell> notList = r.getSignalManager().getCellsWithNuclearSignals(signalGroup, false);
 				if(!notList.isEmpty()){
-					log(Level.INFO, "Signal group "+signalGroup+": found nuclei without signals");
+					log("Signal group "+signalGroup+": found nuclei without signals");
 					CellCollection notListCollection = new CellCollection(r.getFolder(), 
 							r.getOutputFolderName(), 
 							"SignalGroup_"+signalGroup+"_without_signals", 
