/*******************************************************************************
 * Copyright (C) 2018 Ben Skinner
 * 
 * This program is free software: you can redistribute it and/or modify
 * it under the terms of the GNU General Public License as published by
 * the Free Software Foundation, either version 3 of the License, or
 * (at your option) any later version.
 * 
 * This program is distributed in the hope that it will be useful,
 * but WITHOUT ANY WARRANTY; without even the implied warranty of
 * MERCHANTABILITY or FITNESS FOR A PARTICULAR PURPOSE.  See the
 * GNU General Public License for more details.
 * 
 * You should have received a copy of the GNU General Public License
 * along with this program.  If not, see <http://www.gnu.org/licenses/>.
 ******************************************************************************/
package com.bmskinner.nma.io;

import java.io.File;
import java.util.ArrayList;
import java.util.HashSet;
import java.util.List;
import java.util.Set;
import java.util.logging.Logger;
import java.util.stream.Collectors;

import org.eclipse.jdt.annotation.NonNull;

import com.bmskinner.nma.analysis.image.GLCM.GLCMParameter;
import com.bmskinner.nma.components.MissingComponentException;
import com.bmskinner.nma.components.Statistical;
import com.bmskinner.nma.components.Taggable;
import com.bmskinner.nma.components.cells.CellularComponent;
import com.bmskinner.nma.components.cells.ComponentCreationException;
import com.bmskinner.nma.components.cells.ICell;
import com.bmskinner.nma.components.cells.Nucleus;
import com.bmskinner.nma.components.datasets.IAnalysisDataset;
import com.bmskinner.nma.components.generic.FloatPoint;
import com.bmskinner.nma.components.generic.IPoint;
import com.bmskinner.nma.components.measure.Measurement;
import com.bmskinner.nma.components.measure.MeasurementScale;
import com.bmskinner.nma.components.options.HashOptions;
import com.bmskinner.nma.components.options.MissingOptionException;
import com.bmskinner.nma.components.profiles.DefaultProfile;
import com.bmskinner.nma.components.profiles.IProfile;
import com.bmskinner.nma.components.profiles.IProfileSegment;
import com.bmskinner.nma.components.profiles.ISegmentedProfile;
import com.bmskinner.nma.components.profiles.MissingLandmarkException;
import com.bmskinner.nma.components.profiles.MissingProfileException;
import com.bmskinner.nma.components.profiles.ProfileException;
import com.bmskinner.nma.components.profiles.ProfileType;
import com.bmskinner.nma.components.rules.OrientationMark;
import com.bmskinner.nma.logging.Loggable;
import com.bmskinner.nma.utility.ArrayUtils;

/**
 * Export all the stats from a dataset to a text file for downstream analysis
 * 
 * @author ben
 * @since 1.13.4
 *
 */
public class DatasetMeasurementsExporter extends StatsExporter {

	private static final Logger LOGGER = Logger
			.getLogger(DatasetMeasurementsExporter.class.getName());

	private boolean isIncludeMeasurements = true;
	private boolean isIncludeProfiles = true;
	private boolean isIncludeOutlines = false;
	private boolean isIncludeSegments = false;
	private boolean isIncludeGlcm = false;
	private boolean isIncludePixelHistogram = false;

	/** Which image channels have pixel histogram values? */
	private int[] pixelHistogramChannels = null;

	/** How many samples should be taken from each profile? */
	private int profileSamples = 100;

	/** How many samples should be taken from each outline? */
	private int outlineSamples = 100;

	private int segCount = 0;

	/** The default length to which profiles should be normalised */
	private static final int DEFAULT_PROFILE_LENGTH = 1000;

	/** The length to which profiles should be normalised */
	private final int normProfileLength;

	private final List<Measurement> measurements;

	/**
	 * Create specifying the folder stats will be exported into
	 * 
	 * @param folder
	 * @throws MissingOptionException
	 */
	public DatasetMeasurementsExporter(@NonNull File file, @NonNull List<IAnalysisDataset> list,
			@NonNull HashOptions options) throws MissingOptionException {
		super(file, list, options);
		segCount = list.get(0).getCollection().getProfileManager().getSegmentCount();
		if (list.size() == 1) {
			isIncludeSegments = true;
		} else {
			isIncludeSegments = list.stream()
					.allMatch(d -> d.getCollection().getProfileManager()
							.getSegmentCount() == segCount);
		}

		isIncludeMeasurements = options.get(HashOptions.EXPORT_MEASUREMENTS_KEY);
		isIncludeOutlines = options.get(HashOptions.EXPORT_OUTLINES_KEY);
		isIncludeProfiles = options.get(HashOptions.EXPORT_PROFILES_KEY);

		if (isIncludeOutlines)
			outlineSamples = options.get(HashOptions.EXPORT_OUTLINE_N_SAMPLES_KEY);

		if (isIncludeProfiles)
			profileSamples = options.get(HashOptions.EXPORT_PROFILE_INTERPOLATION_LENGTH);

		// Only include if present in all cells of all datasets
		isIncludeGlcm = list.stream()
				.allMatch(d -> d.getCollection().getCells().stream().noneMatch(c -> c
						.getPrimaryNucleus().getMeasurement(
								GLCMParameter.SUM
										.toMeasurement()) == Statistical.ERROR_CALCULATING_STAT));

		// Only include if present in all cells of all datasets
<<<<<<< HEAD
		isIncludePixelHistogram = list.stream()
				.allMatch(d -> d.getCollection().getCells().stream() // all datasets should agree
						.noneMatch(c -> c // no cells should have a missing value
								.getPrimaryNucleus()
								// Only check for the first pixel value - if one is present, all are
								// present
								.getMeasurement(Measurement.makePixelHistogram(
										0)) == Statistical.ERROR_CALCULATING_STAT));
=======
		isIncludePixelHistogram = hasPixelHistogramsInChannel(list);

		// Determine which image channels need pixel histogram data exporting
		if (isIncludePixelHistogram) {
			pixelHistogramChannels = list.stream()
					.flatMap(d -> d.getCollection().getCells().stream())
					.flatMap(c -> c.getNuclei().stream())
					.flatMap(c -> c.getMeasurements().stream()) // get all cells in all datasets
					.filter(m -> m.name().startsWith(Measurement.Names.PIXEL_HISTOGRAM))
					.map(m -> m.name() // in the pixel measurements, find the distinct channels
							.replaceAll(
									Measurement.Names.PIXEL_HISTOGRAM + "_\\d+_channel_",
									""))
					.mapToInt(Integer::parseInt)
					.distinct()
					.toArray();
		}
>>>>>>> e91a30c0

		normProfileLength = chooseNormalisedProfileLength();

		measurements = chooseMeasurementsToExport();
	}

	/**
	 * Create specifying the folder stats will be exported into
	 * 
	 * @param folder
	 * @throws MissingOptionException
	 */
	public DatasetMeasurementsExporter(@NonNull File file, @NonNull IAnalysisDataset dataset,
			@NonNull HashOptions options) throws MissingOptionException {
		this(file, List.of(dataset), options);
	}

	private boolean hasPixelHistogramsInChannel(List<IAnalysisDataset> list) {
		return list.stream().anyMatch(
				d -> d.getCollection().getCells().stream()
						.flatMap(c -> c.getNuclei().stream()) // all datasets should agree
						.flatMap(n -> n.getMeasurements().stream())
						.filter(m -> m.name().startsWith(Measurement.Names.PIXEL_HISTOGRAM))
						.count() > 0); // at least one histogram measurement in a cell
	}

	/**
	 * Not all datasets may have the same measurement. Take the union of all
	 * possible measurements.
	 * 
	 * @return
	 */
	private List<Measurement> chooseMeasurementsToExport() {
		Set<Measurement> result = new HashSet<>();
		for (IAnalysisDataset d : datasets) {
			result.addAll(d.getAnalysisOptions().get().getRuleSetCollection()
					.getMeasurableValues());
		}
		return result.stream().toList();
	}

	/**
	 * Write a column header line to the StringBuilder. Only nuclear stats for now
	 * 
	 * @param outLine
	 */
	@Override
	protected void appendHeader(@NonNull StringBuilder outLine) {
		outLine.append("Dataset").append(TAB)
				.append("File").append(TAB)
				.append("CellID").append(TAB)
				.append("Component").append(TAB)
				.append("Folder").append(TAB)
				.append("Image").append(TAB)
				.append("Centre_of_mass").append(TAB);

		if (isIncludeMeasurements) {

			for (Measurement s : measurements) {

				String label = s.label(MeasurementScale.PIXELS).replace(" ", "_").replace("(", "_")
						.replace(")", "")
						.replace("__", "_");
				outLine.append(label + TAB);

				if (!s.isDimensionless() && !s.isAngle()) { // only give micron
					// measurements when
					// length or area

					label = s.label(MeasurementScale.MICRONS).replace(" ", "_").replace("(", "_")
							.replace(")", "")
							.replace("__", "_");

					outLine.append(label + TAB);
				}

			}

			if (isIncludeGlcm) {
				for (Measurement s : Measurement.getGlcmStats()) {
					String label = s.label(MeasurementScale.PIXELS).replace(" ", "_").replace("__",
							"_");
					outLine.append("GLCM_" + label + TAB);
				}
			}

			if (isIncludePixelHistogram) {
				for (int channel : pixelHistogramChannels) {
					for (Measurement m : Measurement.getPixelHistogramMeasurements(channel)) {
						String label = m.label(MeasurementScale.PIXELS).replace(" ", "_").replace(
								"__",
								"_");
						outLine.append(label + TAB);
					}
				}

			}

			if (isIncludeSegments) {
				String label = "Length_seg_";

				for (int i = 0; i < segCount; i++) {
					outLine.append(label + i + "_pixels" + TAB);
					outLine.append(label + i + "_microns" + TAB);
					outLine.append("Seg_" + i + "_start" + TAB);
					outLine.append("Seg_" + i + "_end" + TAB);
				}
			}
		}

		if (isIncludeProfiles) {
			for (ProfileType type : ProfileType.exportValues()) {
				String label = type.toString().replace(" ", "_");
				for (int i = 0; i < profileSamples; i++) {
					outLine.append(label + "_" + i + TAB);
				}
			}
		}

		if (isIncludeOutlines) {
			String rawLabel = "Outline_RawCoordinates";
			for (int i = 0; i < outlineSamples; i++) {
				outLine.append(rawLabel + "_X_" + i + TAB);
				outLine.append(rawLabel + "_Y_" + i + TAB);
			}

			String orientedLabel = "Outline_OrientedCoordinates";
			for (int i = 0; i < outlineSamples; i++) {
				outLine.append(orientedLabel + "_X_" + i + TAB);
				outLine.append(orientedLabel + "_Y_" + i + TAB);
			}
		}

		// remove the final tab character
		if (outLine.length() > 0)
			outLine.setLength(outLine.length() - 1);

		outLine.append(NEWLINE);
	}

	/**
	 * Append the given dataset stats into the string builder
	 * 
	 * @param d       the dataset to export
	 * @param outLine the string builder to append to
	 * @throws MissingLandmarkException
	 * @throws MissingProfileException
	 * @throws ProfileException
	 */
	@Override
	protected void append(@NonNull IAnalysisDataset d, @NonNull StringBuilder outLine)
			throws Exception {

		for (ICell cell : d.getCollection().getCells()) {

			if (cell.hasNucleus()) {

				for (Nucleus n : cell.getNuclei()) {

					outLine.append(d.getName() + TAB)
							.append(d.getSavePath() + TAB)
							.append(cell.getId() + TAB)
							.append(CellularComponent.NUCLEUS + "_" + n.getNameAndNumber() + TAB)
							.append(n.getSourceFolder() + TAB)
							.append(n.getSourceFileName() + TAB)
							.append(n.getOriginalCentreOfMass().toString() + TAB);

					if (isIncludeMeasurements) {
						appendNucleusStats(outLine, d, n);

						if (isIncludeSegments) {
							appendSegments(outLine, n);
						}
					}

					if (isIncludeProfiles) {
						appendProfiles(outLine, n);
					}

					if (isIncludeOutlines) {
						appendOutlines(outLine, n);
					}

					// Remove final tab
					if (outLine.length() > 0)
						outLine.setLength(outLine.length() - 1);

					outLine.append(NEWLINE);
				}

			}

		}
	}

	private void appendNucleusStats(StringBuilder outLine, IAnalysisDataset d,
			CellularComponent c) {

		for (Measurement s : measurements) {
			double varP = 0;
			double varM = 0;

			if (s.equals(Measurement.VARIABILITY)) {

				try {
					varP = d.getCollection().getNormalisedDifferenceToMedian(
							OrientationMark.REFERENCE, (Taggable) c);
					varM = varP;
				} catch (MissingLandmarkException e) {
					LOGGER.log(Loggable.STACK, "Landmark not present in component", e);
					varP = -1;
					varM = -1;
				}
			} else {
				varP = c.getMeasurement(s, MeasurementScale.PIXELS);
				varM = c.getMeasurement(s, MeasurementScale.MICRONS);
			}

			outLine.append(varP + TAB);
			if (!s.isDimensionless() && !s.isAngle()) {
				outLine.append(varM + TAB);
			}
		}

		if (isIncludeGlcm) {
			for (Measurement s : Measurement.getGlcmStats()) {
				outLine.append(c.getMeasurement(s) + TAB);
			}
		}

		if (isIncludePixelHistogram) {
			for (int channel : pixelHistogramChannels) {
				for (Measurement m : Measurement.getPixelHistogramMeasurements(channel)) {
					// if there is no value, returns 0
					outLine.append(c.getMeasurement(m) + TAB);
				}
			}
		}

	}

	/**
	 * Generate and append profiles for a component
	 * 
	 * @param outLine the string builder to append to
	 * @param c       the component to export
	 * @throws MissingLandmarkException
	 * @throws MissingProfileException
	 * @throws ProfileException
	 */
	private void appendProfiles(StringBuilder outLine, Taggable c)
			throws MissingLandmarkException, MissingProfileException, ProfileException {
		for (ProfileType type : ProfileType.exportValues()) {

			IProfile p = c.getProfile(type, OrientationMark.REFERENCE);

			for (int i = 0; i < profileSamples; i++) {
				double idx = ((double) i) / (double) profileSamples;

				double value = p.get(idx);
				outLine.append(value + TAB);
			}
		}
	}

	private void appendSegments(StringBuilder outLine, Taggable c)
			throws MissingLandmarkException, MissingProfileException, ProfileException {

		double varP = 0;
		double varM = 0;

		ISegmentedProfile p = c.getProfile(ProfileType.ANGLE, OrientationMark.REFERENCE);
		ISegmentedProfile normalisedProfile = p.interpolate(normProfileLength); // Allows point
																				// indexes
		List<IProfileSegment> segs = p.getOrderedSegments();

		for (IProfileSegment segment : segs) {
			if (segment != null) {
				// Add the length of the segment
				int indexLength = segment.length();
				double fractionOfPerimeter = (double) indexLength
						/ (double) segment.getProfileLength();
				varP = fractionOfPerimeter
						* c.getMeasurement(Measurement.PERIMETER, MeasurementScale.PIXELS);
				varM = fractionOfPerimeter
						* c.getMeasurement(Measurement.PERIMETER, MeasurementScale.MICRONS);
				outLine.append(varP + TAB);
				outLine.append(varM + TAB);

				// Add the index of the segment start and end in the normalised profile.
				try {
					IProfileSegment normalisedSeg = normalisedProfile.getSegment(segment.getID());
					int start = normalisedSeg.getStartIndex();
					int end = normalisedSeg.getEndIndex();
					outLine.append(start + TAB);
					outLine.append(end + TAB);
				} catch (MissingComponentException e) {
					outLine.append("NA" + TAB);
					outLine.append("NA" + TAB);
				}
			}
		}
	}

	/**
	 * When handling large objects, the default normalised profile length may not be
	 * sufficient. Ensure the normalised length is a multiple of
	 * DEFAULT_PROFILE_LENGTH and greater than any individual profile.
	 * 
	 * @return
	 * @throws MissingProfileException
	 */
	private int chooseNormalisedProfileLength() {
		int profileLength = DEFAULT_PROFILE_LENGTH;

		try {
			for (IAnalysisDataset d : datasets) {
				for (Nucleus n : d.getCollection().getNuclei()) {
					int l = n.getProfile(ProfileType.ANGLE).size();
					if (l > profileLength)
						profileLength = (int) Math.ceil(l / DEFAULT_PROFILE_LENGTH)
								* DEFAULT_PROFILE_LENGTH;
				}
			}
		} catch (MissingProfileException | ProfileException | MissingLandmarkException e) {
			LOGGER.log(Loggable.STACK, "Unable to get profile: " + e.getMessage(), e);
			LOGGER.fine("Unable to get a profile, defaulting to default profile length of "
					+ DEFAULT_PROFILE_LENGTH);
		}
		return profileLength;
	}

	private void appendOutlines(StringBuilder outLine, Nucleus n) {

		try {
			// Add the outline coordinates to the output line
			String borderString = createOutlineString(n);
			outLine.append(borderString).append(TAB);

			// Add the oriented outline coordinates to the output line
			Nucleus o = n.getOrientedNucleus();
			o.moveCentreOfMass(IPoint.atOrigin());
			String orientedString = createOutlineString(o);
			outLine.append(orientedString);

		} catch (MissingLandmarkException | ProfileException | ComponentCreationException e) {
			LOGGER.warning(() -> "Error creating outline to export for " + n.getNameAndNumber());
		}
	}

	private String createOutlineString(Nucleus n)
			throws ProfileException, MissingLandmarkException {
		// If a landmark to offset has been specified, lmOffset will not be null
		OrientationMark lmOffset = null;
		for (OrientationMark lm : n.getOrientationMarks()) {
			if (lm.name().equals(
					options.getString(HashOptions.EXPORT_OUTLINE_STARTING_LANDMARK_KEY))) {
				lmOffset = lm;
			}
		}

		// Get the borders offset to requested landmark (if present in options)
		List<IPoint> borderList = lmOffset == null ? n.getBorderList()
				: n.getBorderList(lmOffset);

		// Normalise border list - if required - to given number of points
		if (options.getBoolean(HashOptions.EXPORT_OUTLINE_IS_NORMALISED_KEY)) {
			borderList = normaliseBorderList(borderList,
					options.getInt(HashOptions.EXPORT_OUTLINE_N_SAMPLES_KEY));
		}

		// Add the outline coordinates to the output line
		return borderList.stream()
				.map(p -> p.getX() + TAB + p.getY())
				.collect(Collectors.joining(TAB));
	}

	/**
	 * Given an input border list, sample n points equally spaced around the border
	 * 
	 * @param inputBorder
	 * @return
	 * @throws ProfileException
	 */
	private List<IPoint> normaliseBorderList(List<IPoint> inputBorder, int nPoints)
			throws ProfileException {

		if (nPoints == inputBorder.size())
			return inputBorder;

		// This is basically the same interpolation as a profile, but for two
		// dimensions, x and y. Convert to two profiles
		float[] xpoints = ArrayUtils
				.toFloat(inputBorder.stream().mapToDouble(IPoint::getX).toArray());
		float[] ypoints = ArrayUtils
				.toFloat(inputBorder.stream().mapToDouble(IPoint::getY).toArray());

		IProfile xprofile = new DefaultProfile(xpoints);
		IProfile yprofile = new DefaultProfile(ypoints);

		IProfile xScale = xprofile.interpolate(nPoints);
		IProfile yScale = yprofile.interpolate(nPoints);

		List<IPoint> result = new ArrayList<>();
		for (int i = 0; i < nPoints; i++) {
			result.add(new FloatPoint(xScale.get(i), yScale.get(i)));
		}

		return result;

	}

}<|MERGE_RESOLUTION|>--- conflicted
+++ resolved
@@ -40,7 +40,6 @@
 import com.bmskinner.nma.components.measure.Measurement;
 import com.bmskinner.nma.components.measure.MeasurementScale;
 import com.bmskinner.nma.components.options.HashOptions;
-import com.bmskinner.nma.components.options.MissingOptionException;
 import com.bmskinner.nma.components.profiles.DefaultProfile;
 import com.bmskinner.nma.components.profiles.IProfile;
 import com.bmskinner.nma.components.profiles.IProfileSegment;
@@ -95,10 +94,9 @@
 	 * Create specifying the folder stats will be exported into
 	 * 
 	 * @param folder
-	 * @throws MissingOptionException
 	 */
 	public DatasetMeasurementsExporter(@NonNull File file, @NonNull List<IAnalysisDataset> list,
-			@NonNull HashOptions options) throws MissingOptionException {
+			@NonNull HashOptions options) {
 		super(file, list, options);
 		segCount = list.get(0).getCollection().getProfileManager().getSegmentCount();
 		if (list.size() == 1) {
@@ -108,16 +106,12 @@
 					.allMatch(d -> d.getCollection().getProfileManager()
 							.getSegmentCount() == segCount);
 		}
+		profileSamples = options.get(HashOptions.EXPORT_PROFILE_INTERPOLATION_LENGTH);
+		outlineSamples = options.get(HashOptions.EXPORT_OUTLINE_N_SAMPLES_KEY);
 
 		isIncludeMeasurements = options.get(HashOptions.EXPORT_MEASUREMENTS_KEY);
 		isIncludeOutlines = options.get(HashOptions.EXPORT_OUTLINES_KEY);
 		isIncludeProfiles = options.get(HashOptions.EXPORT_PROFILES_KEY);
-
-		if (isIncludeOutlines)
-			outlineSamples = options.get(HashOptions.EXPORT_OUTLINE_N_SAMPLES_KEY);
-
-		if (isIncludeProfiles)
-			profileSamples = options.get(HashOptions.EXPORT_PROFILE_INTERPOLATION_LENGTH);
 
 		// Only include if present in all cells of all datasets
 		isIncludeGlcm = list.stream()
@@ -127,16 +121,6 @@
 										.toMeasurement()) == Statistical.ERROR_CALCULATING_STAT));
 
 		// Only include if present in all cells of all datasets
-<<<<<<< HEAD
-		isIncludePixelHistogram = list.stream()
-				.allMatch(d -> d.getCollection().getCells().stream() // all datasets should agree
-						.noneMatch(c -> c // no cells should have a missing value
-								.getPrimaryNucleus()
-								// Only check for the first pixel value - if one is present, all are
-								// present
-								.getMeasurement(Measurement.makePixelHistogram(
-										0)) == Statistical.ERROR_CALCULATING_STAT));
-=======
 		isIncludePixelHistogram = hasPixelHistogramsInChannel(list);
 
 		// Determine which image channels need pixel histogram data exporting
@@ -154,7 +138,6 @@
 					.distinct()
 					.toArray();
 		}
->>>>>>> e91a30c0
 
 		normProfileLength = chooseNormalisedProfileLength();
 
@@ -165,10 +148,9 @@
 	 * Create specifying the folder stats will be exported into
 	 * 
 	 * @param folder
-	 * @throws MissingOptionException
 	 */
 	public DatasetMeasurementsExporter(@NonNull File file, @NonNull IAnalysisDataset dataset,
-			@NonNull HashOptions options) throws MissingOptionException {
+			@NonNull HashOptions options) {
 		this(file, List.of(dataset), options);
 	}
 
