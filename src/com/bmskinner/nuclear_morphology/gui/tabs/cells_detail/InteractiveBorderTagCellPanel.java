/*******************************************************************************
 * Copyright (C) 2018 Ben Skinner
 * 
 * This program is free software: you can redistribute it and/or modify
 * it under the terms of the GNU General Public License as published by
 * the Free Software Foundation, either version 3 of the License, or
 * (at your option) any later version.
 * 
 * This program is distributed in the hope that it will be useful,
 * but WITHOUT ANY WARRANTY; without even the implied warranty of
 * MERCHANTABILITY or FITNESS FOR A PARTICULAR PURPOSE.  See the
 * GNU General Public License for more details.
 * 
 * You should have received a copy of the GNU General Public License
 * along with this program.  If not, see <http://www.gnu.org/licenses/>.
 ******************************************************************************/
package com.bmskinner.nuclear_morphology.gui.tabs.cells_detail;

import java.awt.BasicStroke;
import java.awt.Color;
import java.awt.Graphics2D;
import java.awt.Stroke;
import java.awt.event.InputEvent;
import java.awt.event.MouseAdapter;
import java.awt.event.MouseEvent;
import java.awt.event.MouseListener;
import java.awt.event.MouseMotionListener;
import java.awt.event.MouseWheelEvent;
import java.awt.event.MouseWheelListener;
import java.awt.image.BufferedImage;
import java.util.ArrayList;
import java.util.Collections;
import java.util.List;
import java.util.Optional;

import javax.swing.JMenuItem;
import javax.swing.JPopupMenu;

import org.eclipse.jdt.annotation.NonNull;

import com.bmskinner.nuclear_morphology.analysis.image.AbstractImageFilterer;
import com.bmskinner.nuclear_morphology.analysis.image.ImageAnnotator;
import com.bmskinner.nuclear_morphology.analysis.mesh.DefaultMesh;
import com.bmskinner.nuclear_morphology.analysis.mesh.DefaultMeshImage;
import com.bmskinner.nuclear_morphology.analysis.mesh.Mesh;
import com.bmskinner.nuclear_morphology.analysis.mesh.MeshCreationException;
import com.bmskinner.nuclear_morphology.analysis.mesh.MeshImage;
import com.bmskinner.nuclear_morphology.analysis.mesh.MeshImageCreationException;
import com.bmskinner.nuclear_morphology.analysis.mesh.UncomparableMeshImageException;
import com.bmskinner.nuclear_morphology.charting.image.MeshAnnotator;
import com.bmskinner.nuclear_morphology.components.CellularComponent;
import com.bmskinner.nuclear_morphology.components.Statistical;
import com.bmskinner.nuclear_morphology.components.generic.BorderTagObject;
import com.bmskinner.nuclear_morphology.components.generic.IPoint;
import com.bmskinner.nuclear_morphology.components.generic.Tag;
import com.bmskinner.nuclear_morphology.components.generic.UnavailableBorderTagException;
import com.bmskinner.nuclear_morphology.components.nuclear.IBorderPoint;
import com.bmskinner.nuclear_morphology.components.nuclei.Nucleus;
import com.bmskinner.nuclear_morphology.components.stats.PlottableStatistic;
import com.bmskinner.nuclear_morphology.core.InterfaceUpdater;
import com.bmskinner.nuclear_morphology.core.ThreadManager;
import com.bmskinner.nuclear_morphology.gui.events.CellUpdatedEventListener;
import com.bmskinner.nuclear_morphology.io.UnloadableImageException;

import ij.process.ImageProcessor;

/**
 * Show annotated cell images, and allow selection of tags
 * or other elements of the cell.
 * 
 * The 'bulging' code was adapted from https://stackoverflow.com/questions/22824041/explanation-for-the-bulge-effect-algorithm
 * @author ben
 * @since 1.14.0
 *
 */
public class InteractiveBorderTagCellPanel extends InteractiveCellPanel {

	public InteractiveBorderTagCellPanel(@NonNull CellUpdatedEventListener parent){
		super(parent);
	}

	@Override
	protected void createImage() {
		if(isShowMesh) {
			createMeshImage();
			return;
		}
		if(isWarpImage) {
			createWarpImage();
			return;
		}
		createCellImage();
	}
	
	/**
	 * Create the default annotated cell image, with border, segments and border tags highlighted
	 * @param dataset
	 * @param cell
	 * @param component
	 */
	private void createCellImage() {
		InterfaceUpdater u = () ->{
			output= null;
			ImageProcessor ip;
			try{
				ip = component.getImage();
				
			} catch(UnloadableImageException e){
				ip = AbstractImageFilterer.createWhiteColorProcessor( 1500, 1500); //TODO make based on cell location
			}

			ImageAnnotator an = new ImageAnnotator(ip);

			if(cell.hasCytoplasm()){
				an.crop(cell.getCytoplasm());
			} else{
				an.crop(cell.getNuclei().get(0));
			}
			ImageAnnotator an2 = new ImageAnnotator(an.toProcessor(), getWidth(), getHeight());

			for(Nucleus n : cell.getNuclei()){
				an2.annotateTagsOnCroppedNucleus(n);
			}    
			
			
			if(isRotate) {
				try {
					ImageProcessor rot = rotateToVertical(cell, an2.toProcessor());
					rot.flipVertical(); // Y axis needs inverting since images have 0 at top
					if(cell.getNucleus().isClockwiseRP())
						rot.flipHorizontal();
					an2 = new ImageAnnotator(rot, getWidth(), getHeight());
					
				} catch (UnavailableBorderTagException e) {
					stack(e);
				}
			}
			
			imageLabel.setIcon(an2.toImageIcon());
			input = an2.toBufferedImage();
			sourceWidth = an.toProcessor().getWidth();
			sourceHeight = an.toProcessor().getHeight();
			
			for(MouseListener l : imageLabel.getMouseListeners())
				imageLabel.removeMouseListener(l);

			for(MouseMotionListener l : imageLabel.getMouseMotionListeners())
				imageLabel.removeMouseMotionListener(l);

			for(MouseWheelListener l : imageLabel.getMouseWheelListeners())
				imageLabel.removeMouseWheelListener(l);
			
			
<<<<<<< HEAD
			imageLabel.addMouseMotionListener(new MouseAdapter() {
				@Override
				public synchronized void mouseMoved(MouseEvent e){
					IPoint p = translatePanelLocationToRenderedImage(e); 
					if(p==null)
						return;
					updateImage(p.getXAsInt(), p.getYAsInt());
=======
			CellImageMouseListener mouseListener = new CellImageMouseListener();
			imageLabel.addMouseWheelListener(mouseListener);
			imageLabel.addMouseMotionListener(mouseListener);
			imageLabel.addMouseListener(mouseListener);

		};
		ThreadManager.getInstance().submit(u);
	}
	
	/**
	 * Listener for mouse interactions with the image on display
	 * @author bms41
	 * @since 1.15.0
	 *
	 */
	private class CellImageMouseListener extends MouseAdapter {
		public CellImageMouseListener() { super(); }
		private static final int MAX_BIG_RADIUS = 200;
		private static final int MIN_BIG_RADIUS = 10;
		private static final int MAX_SMALL_RADIUS = 100;
		private static final int MIN_SMALL_RADIUS = 5;
		
		
		@Override
        public synchronized void mouseWheelMoved(MouseWheelEvent e) {
			// Modify the square size
            if ((e.getModifiersEx() & InputEvent.CTRL_DOWN_MASK) ==
                InputEvent.CTRL_DOWN_MASK){
            	int temp = smallRadius +( 1*e.getWheelRotation());
            	temp = temp>MAX_SMALL_RADIUS?MAX_SMALL_RADIUS:temp;
            	temp = temp<MAX_SMALL_RADIUS?MAX_SMALL_RADIUS:temp;
                smallRadius = temp;
            } else {
            	// Modify the zoom
            	int temp = bigRadius +( 3 * e.getWheelRotation());
            	temp = temp>MAX_BIG_RADIUS?MAX_BIG_RADIUS:temp;
            	temp = temp<MIN_BIG_RADIUS?MIN_BIG_RADIUS:temp;
            	bigRadius = temp;
            }
            IPoint p = translatePanelLocationToRenderedImage(e); 
			updateImage(p.getXAsInt(), p.getYAsInt());
        }
		
		@Override
		public synchronized void mouseMoved(MouseEvent e){
			IPoint p = translatePanelLocationToRenderedImage(e); 
			if(p==null)
				return;
			updateImage(p.getXAsInt(), p.getYAsInt());
		}
		
		private synchronized void updateTag(Tag tag, int newIndex) {

			ThreadManager.getInstance().execute(()->{
				boolean wasLocked = cell.getNucleus().isLocked();
				cell.getNucleus().setLocked(false);

				cell.getNucleus().setBorderTag(tag, newIndex);
				cell.getNucleus().updateVerticallyRotatedNucleus();

				if(tag.equals(Tag.ORIENTATION_POINT) || tag.equals(Tag.REFERENCE_POINT)) {
					cell.getNucleus().setStatistic(PlottableStatistic.OP_RP_ANGLE, Statistical.STAT_NOT_CALCULATED);
>>>>>>> 573de0bd
				}
				cell.getNucleus().updateDependentStats();
				cell.getNucleus().setLocked(wasLocked);
				dataset.getCollection().clear(PlottableStatistic.OP_RP_ANGLE, CellularComponent.NUCLEUS);
				cellUpdateHandler.fireCelllUpdateEvent(cell, dataset);
				createImage();
			});
		}

		private synchronized JPopupMenu createPopup(IBorderPoint point) {
			List<Tag> tags = dataset.getCollection().getProfileCollection().getBorderTags();
			JPopupMenu popupMenu = new JPopupMenu("Popup");
			Collections.sort(tags);

			for (Tag tag : tags) {

				if (tag.equals(Tag.INTERSECTION_POINT))
					continue; // The IP is determined solely by the OP

				JMenuItem item = new JMenuItem(tag.toString());

				item.addActionListener(a -> {
					int index = cell.getNucleus().getBorderIndex(point);
					updateTag(tag, index);
					repaint();
				});
				popupMenu.add(item);
			}

			// Find border tags with rulesets that have not been assigned in the median
			List<Tag> unassignedTags = new ArrayList<Tag>();
			for (Tag tag : BorderTagObject.values()) {
				if (tag.equals(Tag.INTERSECTION_POINT))
					continue;
				if (!tags.contains(tag)) {
					unassignedTags.add(tag);
				}
			}

			if (!unassignedTags.isEmpty()) {
				Collections.sort(unassignedTags);

				popupMenu.addSeparator();

				for (Tag tag : unassignedTags) {
					JMenuItem item = new JMenuItem(tag.toString());
					item.setForeground(Color.DARK_GRAY);

					item.addActionListener(a -> {
						int index = cell.getNucleus().getBorderIndex(point);
						updateTag(tag, index);
					});
					popupMenu.add(item);
				}
			}
			return popupMenu;
		}

		@Override
		public synchronized void mouseClicked(MouseEvent e) {

			IPoint clickedPoint = translatePanelLocationToSourceImage(e.getX(), e.getY());
//			System.out.println(String.format("Mouse clicked at %s - %s ", e.getX(), e.getY()));

			Optional<IBorderPoint> point = cell.getNucleus().getBorderList()
					.stream().filter(p->{
//						clickedPoint.overlaps(p)
						return clickedPoint.getX()>=p.getX()-0.4 && 
								clickedPoint.getX()<=p.getX()+0.4 &&
								clickedPoint.getY()>=p.getY()-0.4 && 
								clickedPoint.getY()<=p.getY()+0.4;
						
					})
					.findFirst();

			if(point.isPresent()) {
//				System.out.println(String.format("Border point overlaps at %s ", point.get().toString()));
				JPopupMenu popup = createPopup(point.get());
				popup.show(imageLabel, e.getX(), e.getY());
			}

		}
		
	}
	
	private void createMeshImage() {
		InterfaceUpdater u = () ->{
			try {
				output= null;
				ImageProcessor ip;
				try{
					ip = component.getImage();
				} catch(UnloadableImageException e){
					ip = AbstractImageFilterer.createWhiteColorProcessor( 1500, 1500); //TODO make based on cell location
				}
				ImageAnnotator an = new ImageAnnotator(ip);

				if(cell.hasCytoplasm()){
					an.crop(cell.getCytoplasm());
				} else{
					an.crop(cell.getNuclei().get(0));
				}
				
				Mesh<Nucleus> consensusMesh = new DefaultMesh(dataset.getCollection().getConsensus());
				for(Nucleus n : cell.getNuclei()) {
					Mesh<Nucleus> m = new DefaultMesh(n, consensusMesh);
					Mesh<Nucleus> compMesh = m.comparison(consensusMesh);
					MeshAnnotator an3 = new MeshAnnotator( an.toProcessor(), getWidth(), getHeight(), compMesh);
					an3.annotateNucleusMeshEdges();
					imageLabel.setIcon(an3.toImageIcon());
					input = an3.toProcessor().getBufferedImage();
				}
			} catch (MeshCreationException | IllegalArgumentException e) {
				stack("Error making mesh or loading image", e);
				setNull();
			}
		};
		ThreadManager.getInstance().submit(u);
	}
	
	private void createWarpImage() {
		InterfaceUpdater u = () ->{
			try {
				output= null;
				ImageProcessor ip;
				try{
					ip = component.getImage();
				} catch(UnloadableImageException e){
					ip = AbstractImageFilterer.createWhiteColorProcessor( 1500, 1500); //TODO make based on cell location
				}
				ImageAnnotator an = new ImageAnnotator(ip);

				if(cell.hasCytoplasm()){
					an.crop(cell.getCytoplasm());
				} else{
					an.crop(cell.getNuclei().get(0));
				}
				
				Mesh<Nucleus> consensusMesh = new DefaultMesh(dataset.getCollection().getConsensus());
        		for(Nucleus n : cell.getNuclei()) {
        			Mesh<Nucleus> m = new DefaultMesh(n, consensusMesh);
        			MeshImage im = new DefaultMeshImage(m, ip.duplicate());
        			ImageProcessor drawn = im.drawImage(consensusMesh);
        			drawn.flipVertical();
        			an = new ImageAnnotator(drawn, getWidth(), getHeight());
        		}
        		input = an.toProcessor().getBufferedImage();
        		imageLabel.setIcon(an.toImageIcon());
			} catch (MeshCreationException | IllegalArgumentException | MeshImageCreationException | UncomparableMeshImageException e) {
				stack("Error making mesh or loading image", e);
				setNull();
			}
		};
		ThreadManager.getInstance().submit(u);
	}
	
	@Override
	protected synchronized void computeBulgeImage(BufferedImage input, int cx, int cy, 
	        int small, int big, BufferedImage output){
		
		int dx1 = cx-big; // the big rectangle
		int dy1 = cy-big;
		int dx2 = cx+big;
		int dy2 = cy+big;
		
		int sx1 = cx-small; // the small source rectangle
		int sy1 = cy-small;
		int sx2 = cx+small;
		int sy2 = cy+small;
		
		IPoint clickedPoint = translateRenderedLocationToSourceImage(cx, cy);

		Optional<IBorderPoint> point = cell.getNucleus().getBorderList()
				.stream().filter(p->{
					return clickedPoint.getX()>=p.getX()-0.4 && 
							clickedPoint.getX()<=p.getX()+0.4 &&
							clickedPoint.getY()>=p.getY()-0.4 && 
							clickedPoint.getY()<=p.getY()+0.4;
					
				})
				.findFirst();

		Graphics2D g2 = output.createGraphics();
		
		g2.drawImage(input, 0, 0, null);
		g2.drawImage(input, dx1, dy1, dx2, dy2, sx1, sy1, sx2, sy2, null);
		Color c = g2.getColor();
		Stroke s = g2.getStroke();
		
		if(point.isPresent()) {
			g2.setColor(Color.CYAN);
			try {
				
				if(cell.getNucleus().hasBorderTag(Tag.TOP_VERTICAL) && 
						cell.getNucleus().getBorderPoint(Tag.TOP_VERTICAL).overlapsPerfectly(point.get())) {
					g2.setColor(Color.GREEN);
				}
				if(cell.getNucleus().hasBorderTag(Tag.BOTTOM_VERTICAL) && 
						cell.getNucleus().getBorderPoint(Tag.BOTTOM_VERTICAL).overlapsPerfectly(point.get())) {
					g2.setColor(Color.GREEN);
				}
				if(cell.getNucleus().hasBorderTag(Tag.REFERENCE_POINT) && 
						cell.getNucleus().getBorderPoint(Tag.REFERENCE_POINT).overlapsPerfectly(point.get())) {
					g2.setColor(Color.ORANGE);
				}
				if(cell.getNucleus().hasBorderTag(Tag.ORIENTATION_POINT) && 
						cell.getNucleus().getBorderPoint(Tag.ORIENTATION_POINT).overlapsPerfectly(point.get())) {
					g2.setColor(Color.BLUE);
				}

			} catch (UnavailableBorderTagException e) {
				// no action needed, colour remains cyan
			}

			g2.setStroke(new BasicStroke(3));
		} else {
			g2.setColor(Color.BLACK);
			g2.setStroke(new BasicStroke(2));
		}

		g2.drawRect(dx1, dy1, big*2, big*2);
		
		g2.setColor(c);
		g2.setStroke(s);
	}
}<|MERGE_RESOLUTION|>--- conflicted
+++ resolved
@@ -151,15 +151,6 @@
 				imageLabel.removeMouseWheelListener(l);
 			
 			
-<<<<<<< HEAD
-			imageLabel.addMouseMotionListener(new MouseAdapter() {
-				@Override
-				public synchronized void mouseMoved(MouseEvent e){
-					IPoint p = translatePanelLocationToRenderedImage(e); 
-					if(p==null)
-						return;
-					updateImage(p.getXAsInt(), p.getYAsInt());
-=======
 			CellImageMouseListener mouseListener = new CellImageMouseListener();
 			imageLabel.addMouseWheelListener(mouseListener);
 			imageLabel.addMouseMotionListener(mouseListener);
@@ -222,7 +213,6 @@
 
 				if(tag.equals(Tag.ORIENTATION_POINT) || tag.equals(Tag.REFERENCE_POINT)) {
 					cell.getNucleus().setStatistic(PlottableStatistic.OP_RP_ANGLE, Statistical.STAT_NOT_CALCULATED);
->>>>>>> 573de0bd
 				}
 				cell.getNucleus().updateDependentStats();
 				cell.getNucleus().setLocked(wasLocked);
