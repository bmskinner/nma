--- conflicted
+++ resolved
@@ -16,10 +16,8 @@
  ******************************************************************************/
 package com.bmskinner.nuclear_morphology.gui.dialogs;
 
-<<<<<<< HEAD
 import java.awt.BorderLayout;
-=======
->>>>>>> 86c18067
+
 import java.awt.Frame;
 
 import javax.swing.JPanel;
@@ -29,11 +27,7 @@
 
 import com.bmskinner.nuclear_morphology.analysis.IAnalysisMethod;
 import com.bmskinner.nuclear_morphology.components.IAnalysisDataset;
-<<<<<<< HEAD
-=======
-import com.bmskinner.nuclear_morphology.gui.main.AbstractMainWindow;
-import com.bmskinner.nuclear_morphology.gui.main.MainWindow;
->>>>>>> 86c18067
+
 
 /**
  * A base class for the sub analyses setup options. It contains a reference to
@@ -56,13 +50,8 @@
      * @param parent
      * @param dataset
      */
-<<<<<<< HEAD
     public SubAnalysisSetupDialog(final Frame parent, final @NonNull IAnalysisDataset dataset, final String title) {
         super(parent, true);
-=======
-    public SubAnalysisSetupDialog(final Frame owner, final IAnalysisDataset dataset, final String title) {
-        super(owner, true);
->>>>>>> 86c18067
         this.dataset = dataset;
         this.setTitle(title);
         this.setModal(true);
