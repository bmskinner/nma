/*******************************************************************************
 *  	Copyright (C) 2015, 2016 Ben Skinner
 *   
 *     This file is part of Nuclear Morphology Analysis.
 *
 *     Nuclear Morphology Analysis is free software: you can redistribute it and/or modify
 *     it under the terms of the GNU General Public License as published by
 *     the Free Software Foundation, either version 3 of the License, or
 *     (at your option) any later version.
 *
 *     Nuclear Morphology Analysis is distributed in the hope that it will be useful,
 *     but WITHOUT ANY WARRANTY; without even the implied warranty of
 *     MERCHANTABILITY or FITNESS FOR A PARTICULAR PURPOSE.  See the
 *     GNU General Public License for more details. Gluten-free. May contain 
 *     traces of LDL asbestos. Avoid children using heavy machinery while under the
 *     influence of alcohol.
 *
 *     You should have received a copy of the GNU General Public License
 *     along with Nuclear Morphology Analysis. If not, see <http://www.gnu.org/licenses/>.
 *******************************************************************************/
package com.bmskinner.nuclear_morphology.analysis.profiles;

import java.util.HashMap;
import java.util.List;
import java.util.Map;
import java.util.Set;
import java.util.UUID;

import com.bmskinner.nuclear_morphology.analysis.profiles.ProfileSegmenter.UnsegmentableProfileException;
import com.bmskinner.nuclear_morphology.components.DefaultCellularComponent;
import com.bmskinner.nuclear_morphology.components.ICell;
import com.bmskinner.nuclear_morphology.components.ICellCollection;
import com.bmskinner.nuclear_morphology.components.generic.BorderTag.BorderTagType;
import com.bmskinner.nuclear_morphology.components.generic.BorderTagObject;
import com.bmskinner.nuclear_morphology.components.generic.IProfile;
import com.bmskinner.nuclear_morphology.components.generic.IProfileCollection;
import com.bmskinner.nuclear_morphology.components.generic.ISegmentedProfile;
import com.bmskinner.nuclear_morphology.components.generic.ProfileType;
import com.bmskinner.nuclear_morphology.components.generic.Tag;
import com.bmskinner.nuclear_morphology.components.generic.UnavailableBorderTagException;
import com.bmskinner.nuclear_morphology.components.generic.UnavailableProfileTypeException;
import com.bmskinner.nuclear_morphology.components.generic.UnsegmentedProfileException;
import com.bmskinner.nuclear_morphology.components.nuclear.IBorderSegment;
import com.bmskinner.nuclear_morphology.components.nuclei.Nucleus;
import com.bmskinner.nuclear_morphology.logging.Loggable;
import com.bmskinner.nuclear_morphology.stats.Quartile;

/**
 * This class is designed to simplify operations on CellCollections
 * involving copying and refreshing of ProfileCollections and 
 * ProfileAggregates. It handles movement of tag indexes within the median
 * and the nuclei
 * @author bms41
 *
 */
public class ProfileManager implements Loggable {
	
	final private ICellCollection collection;
	
	public ProfileManager(final ICellCollection collection){
		this.collection = collection;
	}
	
	public int getProfileLength(){
		return collection.getProfileCollection().length();
	}
	
	
	/**
	 * Get the average profile window size in the population.
	 * @param type
	 * @return
	 */
	public int getProfileWindowSize(ProfileType type){
		
		int total = 0;
		Set<Nucleus> nuclei = collection.getNuclei();
		
		for(Nucleus n : nuclei){
			total += n.getWindowSize(type); // use the first window size found for now
		}
		
		return total / nuclei.size();
	}
	
	/**
	 * Update the given tag in each nucleus of the collection to the index with a best fit
	 * of the profile to the given median profile
	 * @param tag
	 * @param type
	 * @param median
	 */
	public void offsetNucleusProfiles(Tag tag, ProfileType type, IProfile median){
				
		collection.getNuclei().parallelStream().forEach(n -> {
			if( ! n.isLocked()){
								
				// returns the positive offset index of this profile which best matches the median profile
				int newIndex;
				try {
					newIndex = n.getProfile(type).getSlidingWindowOffset(median);
<<<<<<< HEAD
				} catch (UnavailableProfileTypeException | ProfileException e1) {
					stack("Unable to get sliding window offset from nucleus profile", e1);
=======
				} catch (ProfileException | UnavailableProfileTypeException e1) {
					warn("Error getting offset from nucleus "+n.getNameAndNumber());
					stack(e1.getMessage(), e1);
>>>>>>> c545d88b
					return;
				}
				try {
					n.setBorderTag(tag, newIndex);
				} catch (IndexOutOfBoundsException e) {
<<<<<<< HEAD
					stack("Cannot update nucleus tag", e);
=======
					warn("Error updating nucleus tag "+n.getNameAndNumber());
					stack(e.getMessage(), e);
>>>>>>> c545d88b
					return;
				}		
				
				if(tag.equals(Tag.TOP_VERTICAL) || tag.equals(Tag.BOTTOM_VERTICAL)){
					
					n.updateVerticallyRotatedNucleus();
					n.updateDependentStats();
					
				}
			}
		});
				
	}
			
	/**
	 * Add the given offset to each of the profile types in the ProfileCollection
	 * except for the frankencollection
	 * @param tag
	 * @param index
	 */
	public void updateProfileCollectionOffsets(Tag tag, int index){
		
		// check the index for wrapping - observed problem when OP==RP in rulesets
		
		index = DefaultCellularComponent.wrapIndex(index, getProfileLength());

		for(ProfileType type : ProfileType.values()){
			if(type.equals(ProfileType.FRANKEN)){
				continue;
			}
			
			collection.getProfileCollection()
				.addIndex(tag, index);

		}
		
	}
	
	/**
	 * Change the RP to the given index in the current median from 
	 * the profile collection.
	 * @param index
	 */
	public void updateRP(int index){
		
		// Get the existing median, and offset it to the new index
		IProfile median;
		try {
			median = collection.getProfileCollection()
					.getProfile(ProfileType.ANGLE, Tag.REFERENCE_POINT, Quartile.MEDIAN).offset(index);
		} catch (ProfileException | UnavailableBorderTagException | UnavailableProfileTypeException e) {
			fine("Error updating the RP", e);
			return;
		}
		
		finer("Fetched median from new offset of RP to "+index);
		
		finest("New median from "+Tag.REFERENCE_POINT+":");
		finest(median.toString());
		
		finest("Offsetting individual nucleus indexes");
		offsetNucleusProfiles(Tag.REFERENCE_POINT, ProfileType.ANGLE, median);
		
		finer("Nucleus indexes for "+Tag.REFERENCE_POINT+" updated");
		collection.createProfileCollection();
//		createProfileCollections(false);
		finer("Rebuilt the profile collcctions");
	}
	
	/**
	 * Use the collection's ruleset to calculate the positions of the top and bottom
	 * verticals in the median profile, and assign these to the nuclei
	 */
	public void calculateTopAndBottomVerticals() {

		fine("Detecting top and bottom verticals in collection");

		ProfileIndexFinder finder = new ProfileIndexFinder();

		int topIndex = finder.identifyIndex(collection, Tag.TOP_VERTICAL);
		int btmIndex = finder.identifyIndex(collection, Tag.BOTTOM_VERTICAL);

		if(topIndex == ProfileIndexFinder.NO_INDEX_FOUND || btmIndex == ProfileIndexFinder.NO_INDEX_FOUND){
			fine("Cannot find TV or BV in median profile");
			return;
		}

		fine("TV in median is located at index "+topIndex);
		fine("BV in median is located at index "+btmIndex);

		updateProfileCollectionOffsets(Tag.TOP_VERTICAL, topIndex);

		updateProfileCollectionOffsets(Tag.BOTTOM_VERTICAL, btmIndex);


		fine("Updating nuclei");

		IProfile topMedian;
		IProfile btmMedian;

		try {
			topMedian = collection
					.getProfileCollection()
					.getProfile(ProfileType.ANGLE, Tag.TOP_VERTICAL, Quartile.MEDIAN);

			btmMedian = collection
					.getProfileCollection()
					.getProfile(ProfileType.ANGLE, Tag.BOTTOM_VERTICAL, Quartile.MEDIAN);
		} catch( ProfileException | UnavailableBorderTagException | UnavailableProfileTypeException e){
			fine("Error getting TV or BV profile", e);
			return;
		}

		offsetNucleusProfiles(Tag.TOP_VERTICAL, ProfileType.ANGLE, topMedian);

		offsetNucleusProfiles(Tag.BOTTOM_VERTICAL, ProfileType.ANGLE, btmMedian);

		
		collection.updateVerticalNuclei();

		fine("Updated nuclei");
	}
	
	
	/**
	 * Update the location of the given border tag within the profile
	 * @param tag
	 * @param index the new index within the median profile
	 * @throws IndexOutOfBoundsException 
	 * @throws UnavailableBorderTagException 
	 * @throws ProfileException 
	 * @throws UnavailableProfileTypeException 
	 */
	public void updateBorderTag(Tag tag, int index) throws IndexOutOfBoundsException, ProfileException, UnavailableBorderTagException, UnavailableProfileTypeException{
		
		finer("Updating border tag "+tag);
		
		if(tag.equals(Tag.REFERENCE_POINT)){
			updateRP(index);
			return;
		}
		
		if(tag.type().equals(BorderTagType.CORE )){
			finer("Updating core border tag");
			updateCoreBorderTagIndex(tag, index);
			return;
		} else {
			finer("Updating extended border tag");
			updateExtendedBorderTagIndex(tag, index);
		}
		
	}
	
	/**
	 * Update the extended border tags that don't need resegmenting
	 * @param tag
	 * @param index
	 * @throws IndexOutOfBoundsException 
	 * @throws ProfileException 
	 * @throws UnavailableBorderTagException 
	 * @throws UnavailableProfileTypeException 
	 */
	private void updateExtendedBorderTagIndex(Tag tag, int index) throws IndexOutOfBoundsException, ProfileException, UnavailableBorderTagException, UnavailableProfileTypeException{
		
		int oldIndex = collection.getProfileCollection().getIndex(tag);
		
		if(oldIndex == -1){
			finer("Border tag does not exist and will be created");
		}

		/*
		 * Set the border tag in the median profile 
		 */
		finest("Setting border tag in median profiles to "+index+ " from "+oldIndex);
		updateProfileCollectionOffsets(tag, index);
		
		// Use the median profile to set the tag in the nuclei

		IProfile median = collection.getProfileCollection()
				.getProfile(ProfileType.ANGLE, tag, Quartile.MEDIAN); 
		
		offsetNucleusProfiles(tag, ProfileType.ANGLE, median);
		
		collection.updateVerticalNuclei();


		/*
		 * Set the border tag in the consensus median profile 
		 */
		if(collection.hasConsensus()){
			Nucleus n = collection.getConsensus();
			int oldNIndex = n.getBorderIndex(tag);
			int newIndex = n.getProfile(ProfileType.ANGLE).getSlidingWindowOffset(median);
			n.setBorderTag(tag, newIndex);

			if(n.hasBorderTag(Tag.TOP_VERTICAL) && n.hasBorderTag(Tag.BOTTOM_VERTICAL)){
				n.alignPointsOnVertical(n.getBorderTag(Tag.TOP_VERTICAL), n.getBorderTag(Tag.BOTTOM_VERTICAL));
				
				if(n.getBorderPoint(Tag.REFERENCE_POINT).getX()>n.getCentreOfMass().getX()){
					// need to flip about the CoM
					n.flipXAroundPoint(n.getCentreOfMass());
				}
				
			} else {
				n.rotatePointToBottom(n.getBorderTag(Tag.ORIENTATION_POINT));
			}
			//				
			finest("Set border tag in consensus to "+newIndex+ " from "+oldNIndex);
		}

	}
	
	
	/**
	 * If a core border tag is moved, the profile needs to be resegmented.
	 * @param tag
	 * @param index
	 * @throws ProfileException 
	 * @throws UnavailableBorderTagException 
	 * @throws UnavailableProfileTypeException 
	 */
	private void updateCoreBorderTagIndex(Tag tag, int index) throws UnavailableBorderTagException, ProfileException, UnavailableProfileTypeException{
		
		
		/*
		 * Updating core border tags:

			1) Identify the new OP or RP index in the median
			   - save out the offsets for the old border tags against the old RP

			2) Update the RP / OP location in nuclei using frankenprofiling
			   - RP update requires ofsetting OP also
			   - border tags should save offsets too

			3) Create a new profile aggregate and profile collection 
			   - use the saved offsets from the old RP to calculate the new offsets for border tags

			4) Resegment the median profile, with the new border tag map

			5) Apply the new segments to the nucleus profiles
			*/
		
		
		fine("Updating core border tag index");
		// Store the existing core points in a map (OP and RP)
		// This is to force segmentation at the OP and RP
		Map<Tag, Integer> map = new HashMap<Tag, Integer>();
		for(Tag test : BorderTagObject.values(BorderTagType.CORE)){
			int i = collection.getProfileCollection().getIndex(test);
			map.put(test,i); 
			finer("Storing existing median "+test+" at index "+i+" in map");
		}
		
		finest("Existing median from "+tag+":");
		finest(collection.getProfileCollection()
				.getProfile(ProfileType.ANGLE, tag, Quartile.MEDIAN).toString());
		
		// Overwrite the new tag for segmentation
		map.put(tag, index);
		finer("Replacing median "+tag+" with index "+index+" in segmenter map");
		
		// Store the offset for the new point
		collection.getProfileCollection().addIndex(tag, index);
		finer("Offset the "+tag+" index in the regular profile to "+index);
				
		/*
		 * Now we need to update the tag indexes in the nucleus
		 * profiles.
		 */
		IProfile median = collection.getProfileCollection()
				.getProfile(ProfileType.ANGLE, tag, Quartile.MEDIAN);
		finer("Fetched median from new offset of "+tag);
		
		finest("New median from "+tag+":");
		finest(median.toString());
		
//		finest("Current state of regular profile collection:");
//		finest(collection.getProfileCollection(ProfileType.REGULAR).toString());
		finest("Offsetting individual nucleus indexes");
		offsetNucleusProfiles(tag, ProfileType.ANGLE, median);
		
		finer("Nucleus indexes for "+tag+" updated");
		

		
		if(tag.equals(Tag.REFERENCE_POINT)){
			
			// We need to rebuild the ProfileAggregate for the new RP
			// This will reset the RP to index zero
			// Make new profile collections
			int rpIndex = collection.getProfileCollection().getIndex(tag);
			finer("RP index is changing - moved to index "+rpIndex);
			
			collection.createProfileCollection();//createProfileCollections(false);
			finer("Recreated profile collections");
			
			// Get the recreated profile collections from the new RP
			IProfileCollection pc = collection.getProfileCollection();
			
			rpIndex = pc.getIndex(tag);
			finer("New ProfileAggregates move RP index to index "+rpIndex);
			
			// We need to update the offsets for the BorderTags since zero has moved
			for(Tag test : BorderTagObject.values()){
				
				// The RP is forced to start at zero
				if(test.equals(Tag.REFERENCE_POINT)){
					pc.addIndex(tag, 0);
					finer("Explicit setting of RP index to zero");
					continue;
					
				} else {
					

					// Other points are offset by an appropriate amount relative to the new RP index
					int oldIndex = pc.getIndex(test);
					if(oldIndex!=-1){ // Only bother if the tag exists
						
						int newIndex = DefaultCellularComponent.wrapIndex( (oldIndex - index)  , pc.length()); // offset by 1
						pc.addIndex(test, newIndex);
						finer("Explicit setting of "+test+" index to "+newIndex+" from "+oldIndex);
						
						// Ensure that core tags (the OP) get segmented
						if(test.type().equals(BorderTagType.CORE)){
							map.put(test, newIndex); // Overwrite the map
							finest("Forcing segmentation at index "+newIndex+" for "+test );
						}
					}
					
					
				}
				
			}
			
			
						
			rpIndex = pc.getIndex(tag);
			finer("After explicit set, RP index is "+rpIndex);
			
			map.put(tag, 0); // the RP is back at zero
			
			
		}
				
		// Resegment the median
			
		fine("Resegmenting the median profile from the RP");
		IProfileCollection pc = collection.getProfileCollection();

		IProfile medianToSegment = collection.getProfileCollection()
				.getProfile(ProfileType.ANGLE, Tag.REFERENCE_POINT, Quartile.MEDIAN);

		ProfileSegmenter segmenter = new ProfileSegmenter(medianToSegment, map);		

		List<IBorderSegment> segments;
		try {
			segments = segmenter.segment();
		} catch (UnsegmentableProfileException e) {
			warn("Cannot segment profile: "+e.getMessage());
			return;
		}

		pc.addSegments(Tag.REFERENCE_POINT, segments);

		fine("Resegmented the median profile");
	
		
		// Update signals as needed
		collection.getSignalManager().recalculateSignalAngles();
		
		collection.updateVerticalNuclei();
		
		// Run a new morphological analysis to apply the new segments
		// TODO: this needs to trigger the progressable action
		// Temp solution - if a core border tag is detected in the UI selection,
		// trigger morphological analysis after this step

	}
	
	
	/**
	 * Get the number of segments in the regular profile of the collection. On error
	 * return 0
	 * @return
	 */
	public int getSegmentCount(){
		IProfileCollection pc =    collection.getProfileCollection();
		try {
			return pc.getSegments(Tag.REFERENCE_POINT).size();
		} catch (Exception e) {
			error("Error getting segment count from collection "+collection.getName(), e);
			return 0;
		}
	}

	
	/**
	 * Regenerate the profile aggregate in each of the profile types of the
	 * collection. The length is set to the angle profile length
	 * @throws Exception
	 */
	public void recalculateProfileAggregates(){

		// use the same array length as the source collection to avoid segment slippage
		IProfileCollection pc = collection.getProfileCollection();
		
		pc.createProfileAggregate(collection, pc.length());

	}
	
	/**
	 * Copy profile offsets from the this collection, to the
	 * destination and  build the median profiles for all profile types. 
	 * Also copy the segments from the regular angle profile onto
	 * all other profile types
	 * @param destination the collection to update
	 * @throws Exception 
	 */
	public void copyCollectionOffsets( final ICellCollection destination) throws ProfileException {
		
		/*
		 * Get the corresponding profile collection from the tempalte
		 */
		IProfileCollection sourcePC =    collection.getProfileCollection();
		
		List<IBorderSegment> segments;
		try {
			segments = sourcePC.getSegments(Tag.REFERENCE_POINT);
		} catch (UnavailableBorderTagException e1) {
			warn("RP not found in source collection");
			fine("Error getting segments from RP", e1);
			return;
		}
		fine("Got existing list of "+segments.size()+" segments");

		// use the same array length as the source collection to avoid segment slippage
		int profileLength = sourcePC.length();


		/*
		 * Get the empty profile collection from the new CellCollection
		 */
		IProfileCollection destPC = destination.getProfileCollection();

		

		/*
		 * Create an aggregate from the nuclei in the collection. 
		 * This will have the length of the source collection.
		 */
		destPC.createProfileAggregate(destination, profileLength);
		fine("Created new profile aggregates with length "+profileLength);
		
		/*
		 * Copy the offset keys from the source collection
		 */
		try {
			for(Tag key : sourcePC.getBorderTags()){

				destPC.addIndex(key, sourcePC.getIndex(key));

			}

			destPC.addSegments(Tag.REFERENCE_POINT, segments);
			
		} catch (UnavailableBorderTagException | IllegalArgumentException e) {
			warn("Cannot add segments to RP: "+e.getMessage());
			fine("Cannot add segments to RP", e);
		}
		fine("Copied tags to new collection");
		
	}
	
	/**
	 * Lock the start index of all segments of all profile types in 
	 * all nuclei of the collection except for the segment with the
	 * given id
	 * @param id the segmnet to leave unlocked, or to unlock if locked
	 * @throws Exception
	 */
	public void setLockOnAllNucleusSegmentsExcept(UUID id, boolean b) {
		
		List<UUID> ids = collection.getProfileCollection()
				.getSegmentIDs();
		
		
		collection.getNuclei().forEach(n->{
			
			ids.forEach(  segID-> {
				
				if(segID.equals(id)){
					n.setSegmentStartLock(!b, segID);
				} else {
					n.setSegmentStartLock(b, segID);
				}
				
			});
			
			
		});
		
	}
	

	
	/**
	 * Set the lock on the start index of all segments of all profile types in 
	 * all nuclei of the collection
	 * @param id the segmnet to leave unlocked, or to unlock if locked
	 * @throws Exception
	 */
	public void setLockOnAllNucleusSegments(boolean b) throws Exception{
		
		List<UUID> ids = collection.getProfileCollection()
				.getSegmentIDs();
		
		
		collection.getNuclei().forEach(n->{
			
			ids.forEach(  segID->n.setSegmentStartLock(b, segID)  );
		});
		
	}
	
	
	/**
	 * Update the start index of a segment in the angle profile of the given cell.
	 * @param cell the cell to alter
	 * @param id the segment id
	 * @param index the new start position of the segment
	 * @throws Exception
	 */
	public void updateCellSegmentStartIndex(ICell cell, UUID id, int index) throws Exception {
		
		if(collection.isVirtual()){
			return;
		}
		
		Nucleus n = cell.getNucleus();
		ISegmentedProfile profile = n.getProfile(ProfileType.ANGLE, Tag.REFERENCE_POINT);
		
		IBorderSegment seg = profile.getSegment(id);
		
		
		int startPos = seg.getStartIndex();
		int newStart = index;
		int newEnd   = seg.getEndIndex();
		
		int rawOldIndex =  n.getOffsetBorderIndex(Tag.REFERENCE_POINT, startPos);

						
		if(profile.update(seg, newStart, newEnd)){
			n.setProfile(ProfileType.ANGLE, Tag.REFERENCE_POINT, profile);
			finest("Updated nucleus profile with new segment boundaries");
			
			/* 
			 * Check the border tags - if they overlap the old index
			 * replace them. 
			 */
			int rawIndex = n.getOffsetBorderIndex(Tag.REFERENCE_POINT, index);

			finest("Updating to index "+index+" from reference point");
			finest("Raw old border point is index "+rawOldIndex);
			finest("Raw new border point is index "+rawIndex);
			
			if(n.hasBorderTag(rawOldIndex)){						
				Tag tagToUpdate = n.getBorderTag(rawOldIndex);
				fine("Updating tag "+tagToUpdate);
				n.setBorderTag(tagToUpdate, rawIndex);	
				
				// Update intersection point if needed
				if(tagToUpdate.equals(Tag.ORIENTATION_POINT)){
					n.setBorderTag(Tag.INTERSECTION_POINT, n.getBorderIndex(n.findOppositeBorder(n.getBorderTag(Tag.ORIENTATION_POINT))));
				}
				
			} else {
				finest("No border tag needing update at index "+rawOldIndex+" from reference point");
			}
			
			
			n.updateVerticallyRotatedNucleus();
			n.updateDependentStats();
			
		} else {
			log("Updating "+seg.getStartIndex()+" to index "+index+" failed");
		}
	}
	
	
	/**
	 * Update the given median profile index in the given segment to a new value
	 * @param start
	 * @param segName
	 * @param index
	 * @throws UnsegmentedProfileException 
	 * @throws ProfileException 
	 * @throws UnavailableProfileTypeException 
	 * @throws UnavailableBorderTagException 
	 * @throws Exception
	 */
	public void updateMedianProfileSegmentIndex(boolean start, UUID id, int index) throws UnavailableBorderTagException, UnavailableProfileTypeException, ProfileException, UnsegmentedProfileException {
				
		ISegmentedProfile oldProfile = collection
				.getProfileCollection()
				.getSegmentedProfile(ProfileType.ANGLE, Tag.REFERENCE_POINT, Quartile.MEDIAN);
			


		IBorderSegment seg = oldProfile.getSegment(id);

		// Check if the start or end of the segment is updated, and select the
		// new endpoints appropriately
		int newStart = start ? index : seg.getStartIndex();
		int newEnd = start ? seg.getEndIndex() : index;
		
		// if the segment is the orientation point or reference point boundary, update it
		
		if(start){
			if(seg.getStartIndex()==collection
					.getProfileCollection()
					.getIndex(Tag.ORIENTATION_POINT)){
				collection
				.getProfileCollection().addIndex(Tag.ORIENTATION_POINT, index);
			}
			
			if(seg.getStartIndex()==collection
					.getProfileCollection()
					.getIndex(Tag.REFERENCE_POINT)){
				collection
				.getProfileCollection().addIndex(Tag.REFERENCE_POINT, index);
			}
		}

		 // Move the appropriate segment endpoint
		if(oldProfile.update(seg, newStart, newEnd)){
			
//			programLogger.log(Level.FINEST, "Segment position update succeeded");
			// Replace the old segments in the median
//			programLogger.log(Level.FINEST, "Updated profile: "+oldProfile.toString());

//			programLogger.log(Level.FINEST, "Adding segments to profile collection");
			
			collection
			.getProfileCollection()
			.addSegments(Tag.REFERENCE_POINT, oldProfile.getSegments());
			
			finest("Segments added, refresh the charts");
							
		} else {
			warn("Updating "+seg.getStartIndex()+" to index "+index+" failed");
		}
		
	}
	
	/**
	 * Check that the given segment pair does not cross a core border tag
	 * @param seg1
	 * @param seg2
	 * @return
	 * @throws UnavailableBorderTagException 
	 * @throws Exception
	 */
	public boolean testSegmentsMergeable(IBorderSegment seg1, IBorderSegment seg2) throws UnavailableBorderTagException {
			
		
		// check the boundaries of the segment - we do not want to merge across the BorderTags
		boolean ok = true;

		for(Tag tag : BorderTagObject.values(BorderTagType.CORE)){
			
			/*
			 * Find the position of the border tag in the median profile
			 * 
			 */
			int offsetForOp = collection.getProfileCollection().getIndex(Tag.REFERENCE_POINT);
			
			int offset = collection.getProfileCollection().getIndex(tag);
			
			// this should be zero for the orientation point and  totalLength+difference for the reference point
			int difference = offset - offsetForOp;

			if(seg2.getStartIndex()==seg2.getTotalLength()+difference || seg2.getStartIndex()==difference){
				ok=false;
			}

		}
		return ok;
	}
	
	/**
	 * Merge the given segments from the median profile
	 * @param seg1
	 * @param seg2
	 * @throws UnsegmentedProfileException 
	 * @throws ProfileException 
	 * @throws UnavailableProfileTypeException 
	 * @throws UnavailableBorderTagException 
	 * @throws Exception
	 */
	public void mergeSegments(IBorderSegment seg1, IBorderSegment seg2, UUID newID) throws UnavailableBorderTagException, UnavailableProfileTypeException, ProfileException, UnsegmentedProfileException {

		ISegmentedProfile medianProfile = collection.getProfileCollection()
				.getSegmentedProfile(ProfileType.ANGLE, Tag.REFERENCE_POINT, Quartile.MEDIAN);

		/*
		 * Only try the merge if both segments are present in the profile
		 */
		if(medianProfile.hasSegment(seg1.getID())  && medianProfile.hasSegment(seg2.getID()) ){
			
			// merge the two segments in the median
			medianProfile.mergeSegments(seg1, seg2, newID);

			// put the new segment pattern back with the appropriate offset
			collection.getProfileCollection()
				.addSegments( Tag.REFERENCE_POINT,  medianProfile.getSegments());

			/*
			 * With the median profile segments merged, also merge the segments
			 * in the individual nuclei
			 */
			if(collection.isReal()){ // do not handle nuclei in virtual collections
				for(Nucleus n : collection.getNuclei()){

					boolean wasLocked = n.isLocked();
					n.setLocked(false); // Merging segments is not destructive

					ISegmentedProfile profile = n.getProfile(ProfileType.ANGLE, Tag.REFERENCE_POINT);
					IBorderSegment nSeg1 = profile.getSegment(seg1.getID());
					IBorderSegment nSeg2 = profile.getSegment(seg2.getID());
					profile.mergeSegments(nSeg1, nSeg2, newID);
					n.setProfile(ProfileType.ANGLE, Tag.REFERENCE_POINT, profile);
					n.setLocked(wasLocked);
				}
			}

			/*
			 * Update the consensus if present
			 */
			if(collection.hasConsensus()){
				Nucleus n = collection.getConsensus();
				ISegmentedProfile profile = n.getProfile(ProfileType.ANGLE, Tag.REFERENCE_POINT);
				IBorderSegment nSeg1 = profile.getSegment(seg1.getID());
				IBorderSegment nSeg2 = profile.getSegment(seg2.getID());
				profile.mergeSegments(nSeg1, nSeg2, newID);
				n.setProfile(ProfileType.ANGLE, Tag.REFERENCE_POINT, profile);
			}
			
			// Ensure the vertical nuclei have the same segment pattern
			collection.updateVerticalNuclei();
			
			
			// Now apply the same update to any virtual child datasets
			// to keep them in sync
			

		}
		
		
	}
	
	
	/**
	 * Split the given segment into two segmnets. The split is made at the given index. The new segmnet
	 * ids are provided
	 * @param segName
	 * @return
	 * @throws Exception
	 */
	public boolean splitSegment(IBorderSegment seg)  throws Exception {
		return splitSegment(seg,  null, null);
	}
	
	/**
	 * Split the given segment into two segmnets. The split is made at the given index
	 * @param segName
	 * @return
	 * @throws UnsegmentedProfileException 
	 * @throws ProfileException 
	 * @throws UnavailableProfileTypeException 
	 * @throws UnavailableBorderTagException 
	 * @throws Exception
	 */
	public boolean splitSegment(IBorderSegment seg, UUID newID1, UUID newID2) throws UnavailableBorderTagException, UnavailableProfileTypeException, ProfileException, UnsegmentedProfileException {
		
		ISegmentedProfile medianProfile = collection.getProfileCollection()
				.getSegmentedProfile(ProfileType.ANGLE, Tag.REFERENCE_POINT, Quartile.MEDIAN);
		
		// Replace the segment with the actual median profile segment - eg when updating child datasets
		seg = medianProfile.getSegment(seg.getID());
		int index = seg.getMidpointIndex();
		

		// Do not try to split segments that are a merge of other segments
		if(seg.hasMergeSources()){
			return false;
		}
		
		if(newID1==null){
			newID1 = java.util.UUID.randomUUID();
		}
		
		if(newID2==null){
			newID2 = java.util.UUID.randomUUID();
		}
						
		try{

			if(seg.contains(index)){

				double proportion = seg.getIndexProportion(index);

				// split the two segments in the median
				medianProfile.splitSegment(seg, index, newID1, newID2);

				// put the new segment pattern back with the appropriate offset
				collection.getProfileCollection()
					.addSegments( Tag.REFERENCE_POINT,  medianProfile.getSegments());

				/*
				 * With the median profile segments unmerged, also split the segments
				 * in the individual nuclei. Requires proportional alignment
				 */
				if(collection.isReal()){ // do not handle nuclei in virtual collections
					for(Nucleus n : collection.getNuclei()){
						boolean wasLocked = n.isLocked();
						n.setLocked(false); // Merging segments is not destructive

						ISegmentedProfile profile = n.getProfile(ProfileType.ANGLE, Tag.REFERENCE_POINT);
						IBorderSegment nSeg = profile.getSegment(seg.getID());

						int targetIndex = nSeg.getProportionalIndex(proportion);
						profile.splitSegment(nSeg, targetIndex, newID1, newID2);
						n.setProfile(ProfileType.ANGLE, Tag.REFERENCE_POINT, profile);
						n.setLocked(wasLocked);
					}
				}

				/*
				 * Update the consensus if present
				 */
				if(collection.hasConsensus()){
					Nucleus n = collection.getConsensus();
					ISegmentedProfile profile = n.getProfile(ProfileType.ANGLE, Tag.REFERENCE_POINT);
					IBorderSegment nSeg1 = profile.getSegment(seg.getID());
					int targetIndex = nSeg1.getProportionalIndex(proportion);
					profile.splitSegment(nSeg1, targetIndex, newID1, newID2);
					n.setProfile(ProfileType.ANGLE, Tag.REFERENCE_POINT, profile);
				}
				
				// Ensure the vertical nuclei have the same segment pattern
				collection.updateVerticalNuclei();

				return true;
			} else {
				return false;
			}
		} catch(Exception e){
			return false;
		}
	}
	
	/**
	 * Unmerge the given segment into two segments
	 * @param seg the segment to unmerge
	 * @return
	 * @throws UnsegmentedProfileException 
	 * @throws ProfileException 
	 * @throws UnavailableProfileTypeException 
	 * @throws UnavailableBorderTagException 
	 * @throws Exception
	 */	
	public void unmergeSegments(IBorderSegment seg) throws UnavailableBorderTagException, UnavailableProfileTypeException, ProfileException, UnsegmentedProfileException {
		
		ISegmentedProfile medianProfile = collection.getProfileCollection()
				.getSegmentedProfile(ProfileType.ANGLE, Tag.REFERENCE_POINT, Quartile.MEDIAN);
		
		// Get the segments to merge
		IBorderSegment test = medianProfile.getSegment(seg.getID());
		if( ! test.hasMergeSources()){
			fine("Segment has no merge sources - cannot unmerge");
			return;
		}
		
		
		// unmerge the two segments in the median - this is only a copy of the profile collection
		medianProfile.unmergeSegment(seg);
		
		// put the new segment pattern back with the appropriate offset
		collection.getProfileCollection()
			.addSegments( Tag.REFERENCE_POINT,  medianProfile.getSegments());

		/*
		 * With the median profile segments unmerged, also unmerge the segments
		 * in the individual nuclei
		 */		
		if(collection.isReal()){ // do not handle nuclei in virtual collections
			for(Nucleus n : collection.getNuclei()){
				boolean wasLocked = n.isLocked();
				n.setLocked(false); // Merging segments is not destructive
				ISegmentedProfile profile = n.getProfile(ProfileType.ANGLE, Tag.REFERENCE_POINT);
				IBorderSegment nSeg = profile.getSegment(seg.getID());
				profile.unmergeSegment(nSeg);
				n.setProfile(ProfileType.ANGLE, Tag.REFERENCE_POINT, profile);
				n.setLocked(wasLocked);
			}
		}
		
		/*
		 * Update the consensus if present
		 */
		if(collection.hasConsensus()){
			Nucleus n = collection.getConsensus();
			ISegmentedProfile profile = n.getProfile(ProfileType.ANGLE, Tag.REFERENCE_POINT);
			IBorderSegment nSeg1 = profile.getSegment(seg.getID());
			profile.unmergeSegment(nSeg1);
			n.setProfile(ProfileType.ANGLE, Tag.REFERENCE_POINT, profile);
		}
		
		// Ensure the vertical nuclei have the same segment pattern
		collection.updateVerticalNuclei();
	}
	
}<|MERGE_RESOLUTION|>--- conflicted
+++ resolved
@@ -41,6 +41,7 @@
 import com.bmskinner.nuclear_morphology.components.generic.UnavailableProfileTypeException;
 import com.bmskinner.nuclear_morphology.components.generic.UnsegmentedProfileException;
 import com.bmskinner.nuclear_morphology.components.nuclear.IBorderSegment;
+import com.bmskinner.nuclear_morphology.components.nuclear.IBorderSegment.SegmentUpdateException;
 import com.bmskinner.nuclear_morphology.components.nuclei.Nucleus;
 import com.bmskinner.nuclear_morphology.logging.Loggable;
 import com.bmskinner.nuclear_morphology.stats.Quartile;
@@ -99,25 +100,25 @@
 				int newIndex;
 				try {
 					newIndex = n.getProfile(type).getSlidingWindowOffset(median);
-<<<<<<< HEAD
-				} catch (UnavailableProfileTypeException | ProfileException e1) {
-					stack("Unable to get sliding window offset from nucleus profile", e1);
-=======
+//<<<<<<< HEAD
+//				} catch (UnavailableProfileTypeException | ProfileException e1) {
+//					stack("Unable to get sliding window offset from nucleus profile", e1);
+//=======
 				} catch (ProfileException | UnavailableProfileTypeException e1) {
 					warn("Error getting offset from nucleus "+n.getNameAndNumber());
 					stack(e1.getMessage(), e1);
->>>>>>> c545d88b
+//>>>>>>> working_profiles
 					return;
 				}
 				try {
 					n.setBorderTag(tag, newIndex);
 				} catch (IndexOutOfBoundsException e) {
-<<<<<<< HEAD
-					stack("Cannot update nucleus tag", e);
-=======
+//<<<<<<< HEAD
+//					stack("Cannot update nucleus tag", e);
+//=======
 					warn("Error updating nucleus tag "+n.getNameAndNumber());
 					stack(e.getMessage(), e);
->>>>>>> c545d88b
+//>>>>>>> working_profiles
 					return;
 				}		
 				
@@ -752,22 +753,27 @@
 		}
 
 		 // Move the appropriate segment endpoint
-		if(oldProfile.update(seg, newStart, newEnd)){
-			
+		try {
+			if(oldProfile.update(seg, newStart, newEnd)){
+				
 //			programLogger.log(Level.FINEST, "Segment position update succeeded");
-			// Replace the old segments in the median
+				// Replace the old segments in the median
 //			programLogger.log(Level.FINEST, "Updated profile: "+oldProfile.toString());
 
 //			programLogger.log(Level.FINEST, "Adding segments to profile collection");
-			
-			collection
-			.getProfileCollection()
-			.addSegments(Tag.REFERENCE_POINT, oldProfile.getSegments());
-			
-			finest("Segments added, refresh the charts");
-							
-		} else {
-			warn("Updating "+seg.getStartIndex()+" to index "+index+" failed");
+				
+				collection
+				.getProfileCollection()
+				.addSegments(Tag.REFERENCE_POINT, oldProfile.getSegments());
+				
+				finest("Segments added, refresh the charts");
+								
+			} else {
+				warn("Updating "+seg.getStartIndex()+" to index "+index+" failed");
+			}
+		} catch (SegmentUpdateException e) {
+			warn("Error updating segments");
+			stack(e);
 		}
 		
 	}
