--- conflicted
+++ resolved
@@ -313,7 +313,6 @@
 		result = prime * result + (int) (temp ^ (temp >>> 32));
 		result = prime * result + (normalised ? 1231 : 1237);
 		result = prime * result + (showMarkers ? 1231 : 1237);
-<<<<<<< HEAD
 		result = prime * result + (hideProfiles ? 1231 : 1237);
 		result = prime * result + (showPoints ? 1231 : 1237);
 		result = prime * result + (showLines ? 1231 : 1237);
@@ -329,11 +328,8 @@
 		result = prime * result + (invertXAxis ? 1231 : 1237);
 		result = prime * result + (invertYAxis ? 1231 : 1237);
 		
-		
-		result = prime * result + signalGroup;
-=======
 		result = prime * result + ((signalGroup == null) ? 0 : signalGroup.hashCode());
->>>>>>> 65528df0
+		
 		result = prime * result + ((swatch == null) ? 0 : swatch.hashCode());
 		result = prime * result + ((tag == null) ? 0 : tag.hashCode());
 		result = prime * result + ((type == null) ? 0 : type.hashCode());
@@ -396,6 +392,10 @@
 		if (invertYAxis != other.invertYAxis)
 			return false;
 		
+//		if(signalGroup != null){
+//			if( ! signalGroup.equals(other.signalGroup))
+//				return false;
+//		}
 		if (signalGroup != other.signalGroup)
 			return false;
 		if (swatch != other.swatch)
