<project xmlns="http://maven.apache.org/POM/4.0.0"
	xmlns:xsi="http://www.w3.org/2001/XMLSchema-instance"
	xsi:schemaLocation="http://maven.apache.org/POM/4.0.0 http://maven.apache.org/xsd/maven-4.0.0.xsd">
	<modelVersion>4.0.0</modelVersion>
	<groupId>com.bmskinner</groupId>
	<artifactId>nma</artifactId>
	<version>2.2.0</version>

	<!-- Define custom properties to be exported -->
	<properties>
		<project.full.name>Nuclear_Morphology_Analysis</project.full.name>
		<version>${project.version}</version>
		<version.suffix>a1</version.suffix>
		<project.build.sourceEncoding>ISO-8859-1</project.build.sourceEncoding>
		<jar.finalName>${project.full.name}_${project.version}${version.suffix}</jar.finalName>
		<project.template.directory>templates</project.template.directory>
		<project.scripts.directory>scripts</project.scripts.directory>
		<project.wiki.directory>wiki</project.wiki.directory>
		<maven.build.timestamp.format>yyyy</maven.build.timestamp.format>
	</properties>

	<!-- People who have worked on this project -->
	<developers>
		<developer>
			<id>ben</id>
			<name>Ben Skinner</name>
			<roles>
				<role>architect</role>
				<role>developer</role>
			</roles>
			<timezone>Europe/London</timezone>
		</developer>
	</developers>

	<!-- Define custom properties depending on the OS. This allows a switch 
		between Windows bat scripts and Linux shell scripts depending on the platform 
		used to compile -->
	<profiles>
		<profile>
			<id>Windows</id>
			<activation>
				<os>
					<family>Windows</family>
				</os>
			</activation>
			<properties>
				<script.executor>cmd.exe</script.executor>
				<script.args>/C</script.args> <!--- 'call' flag to use bat files -->
				<script.packaging>packageAppImage.bat</script.packaging>
				<script.rendering>renderUserGuide.bat</script.rendering>
				<script.dependencies>installDependencies.bat</script.dependencies>

				<project.screenshot.directory>res/screens/Windows 10</project.screenshot.directory>
			</properties>
		</profile>

		<profile>
			<id>unix</id>
			<activation>
				<os>
					<family>unix</family>
					<name>Linux</name>
				</os>
			</activation>
			<properties>
				<script.executor>bash</script.executor>
				<script.args></script.args> <!--- intentionally blank, used in Win only -->
				<script.packaging>packageAppImage.sh</script.packaging>
				<script.rendering>renderUserGuide.sh</script.rendering>
				<script.dependencies>installDependencies.sh</script.dependencies>

				<project.screenshot.directory>res/screens/Linux</project.screenshot.directory>
			</properties>
		</profile>

		<profile>
			<id>mac</id>
			<activation>
				<os>
					<family>mac</family>
				</os>
			</activation>
			<properties>
				<script.executor>bash</script.executor>
				<script.args></script.args> <!--- intentionally blank, used in Win only -->
				<script.packaging>packageDMG.sh</script.packaging>
				<script.rendering>renderUserGuide.sh</script.rendering>
				<script.dependencies>installDependencies.sh</script.dependencies>

				<project.screenshot.directory>res/screens/MacOS</project.screenshot.directory>
			</properties>
		</profile>
		<profile>
			<id>our-default-profile</id>
			<activation>
				<property>
					<name>!unsetDefaultProfile</name>
				</property>
			</activation>
		</profile>
	</profiles>

	<build>
		<sourceDirectory>src</sourceDirectory>
		<testSourceDirectory>test</testSourceDirectory>

		<!-- Define resources to be included in the jar. These will be copied to 
			the target dir in the resources phase of the build -->
		<resources>
			<resource>
				<directory>res</directory>
				<includes>
					<include>icons/*</include>
					<include>licenses/*</include>
					<include>logging.properties</include>
				</includes>
			</resource>
		</resources>

		<pluginManagement>
			<plugins>
				<!-- Tell eclipse how to handle the timestamp plugin -->
				<plugin>
					<groupId>org.eclipse.m2e</groupId>
					<artifactId>lifecycle-mapping</artifactId>
					<version>1.0.0</version>
					<configuration>
						<lifecycleMappingMetadata>
							<pluginExecutions>
								<pluginExecution>
									<pluginExecutionFilter>
										<groupId>org.codehaus.mojo</groupId>
										<artifactId>buildnumber-maven-plugin</artifactId>
										<versionRange>[1.2,)</versionRange>
										<goals>
											<goal>create-timestamp</goal>
										</goals>
									</pluginExecutionFilter>
									<action>
										<execute>
											<runOnConfiguration>true</runOnConfiguration>
											<runOnIncremental>true</runOnIncremental>
										</execute>
									</action>
								</pluginExecution>
							</pluginExecutions>
						</lifecycleMappingMetadata>
					</configuration>
				</plugin>
			</plugins>
		</pluginManagement>


		<plugins>

			<!-- Delete contents of directories that are populated from templates -->
			<plugin>
				<artifactId>maven-clean-plugin</artifactId>
				<version>3.2.0</version>
				<executions>
					<execution>
						<phase>clean</phase>
						<goals>
							<goal>clean</goal>
						</goals>
						<configuration>
							<filesets>
								<fileset>
									<directory>res/user-guide</directory>
									<includes>
										<include>**/*</include>
									</includes>
								</fileset>
							</filesets>
						</configuration>
					</execution>
				</executions>
			</plugin>

			<!-- Create a file in the jar with the custom project properties. This 
				ensures they are accessible when needed -->
			<plugin>
				<groupId>org.codehaus.mojo</groupId>
				<artifactId>properties-maven-plugin</artifactId>
				<version>1.0.0</version>
				<executions>
					<execution>
						<phase>generate-resources</phase>
						<goals>
							<goal>write-project-properties</goal>
						</goals>
						<configuration>
							<outputFile>${project.build.outputDirectory}/project.properties</outputFile>
						</configuration>
					</execution>
				</executions>
			</plugin>

			<!-- Create a year variable used in the copyright section -->
			<plugin>
				<groupId>org.codehaus.mojo</groupId>
				<artifactId>buildnumber-maven-plugin</artifactId>
				<version>1.2</version>
				<executions>
					<execution>
						<phase>validate</phase>
						<goals>
							<goal>create-timestamp</goal>
						</goals>
					</execution>
				</executions>
				<configuration>
					<timestampFormat>yyyy</timestampFormat>
					<timestampPropertyName>build.year</timestampPropertyName>
				</configuration>
			</plugin>

			<!-- Create files from templates using the custom variables -->
			<plugin>
				<groupId>org.apache.maven.plugins</groupId>
				<artifactId>maven-resources-plugin</artifactId>
				<version>3.0.1</version>
				<executions>

					<!-- Copy the readme with version info to the base directory so the 
						repo is up to date -->
					<execution>
						<id>create-readme-md</id>
						<phase>process-resources</phase>
						<goals>
							<goal>copy-resources</goal>
						</goals>
						<configuration>
							<outputDirectory>${project.basedir}</outputDirectory>
							<resources>
								<resource>
									<directory>${project.template.directory}</directory>
									<includes>
										<include>README.md</include>
									</includes>
									<filtering>true</filtering>
								</resource>
							</resources>
							<encoding>UTF-8</encoding>
						</configuration>
					</execution>

					<!-- Copy the wiki pages with version info to the wiki directory so 
						the wiki is up to date -->
					<execution>
						<id>create-wiki-md</id>
						<phase>process-resources</phase>
						<goals>
							<goal>copy-resources</goal>
						</goals>
						<configuration>
							<outputDirectory>${project.wiki.directory}</outputDirectory>
							<resources>
								<resource>
									<directory>${project.template.directory}/wiki</directory>
									<includes>
										<include>Installation.md</include>
									</includes>
									<filtering>true</filtering>
								</resource>
							</resources>
							<encoding>UTF-8</encoding>
						</configuration>
					</execution>

					<!-- Copy script templates into scripts folder -->
					<execution>
						<id>create-jpackage-script</id>
						<phase>process-resources</phase>
						<goals>
							<goal>copy-resources</goal>
						</goals>
						<configuration>
							<outputDirectory>${project.scripts.directory}</outputDirectory>
							<resources>
								<resource>
									<directory>${project.template.directory}</directory>
									<includes>
										<include>packageAppImage.bat</include>
										<include>packageAppImage.sh</include>
										<include>packageDMG.sh</include>
										<include>uploadFilesToBitbucket.bat</include>
										<include>renderUserGuide.bat</include>
										<include>renderUserGuide.sh</include>
									</includes>
									<filtering>true</filtering>
								</resource>
							</resources>
							<encoding>UTF-8</encoding>
						</configuration>
					</execution>

					<!-- Copy the user guide from templates to res, updating the version 
						information and download links -->
					<execution>
						<id>copy-user-guide</id>
						<phase>process-resources</phase>
						<goals>
							<goal>copy-resources</goal>
						</goals>
						<configuration>
							<outputDirectory>${project.basedir}/res/user-guide</outputDirectory>
							<resources>
								<resource>
									<directory>${project.template.directory}/user-guide-template</directory>
									<filtering>true</filtering>
								</resource>
							</resources>
							<encoding>UTF-8</encoding>
						</configuration>
					</execution>

					<!-- Copy user guide screenshots from screens to res, ready to be included 
						in the user guide rendering -->
					<execution>
						<id>take-guide-screenshots</id>
						<phase>test</phase>
						<goals>
							<goal>copy-resources</goal>
						</goals>
						<configuration>
							<outputDirectory>${project.basedir}/res/user-guide/img</outputDirectory>
							<resources>
								<resource>
									<directory>${project.screenshot.directory}/Mouse.nmd</directory>
									<includes>
										<include>Analysis info.png</include>
										<include>Editing.png</include>
										<include>Nuclear profiles_*.png</include>
									</includes>
								</resource>
								<resource>
									<directory>${project.screenshot.directory}/Mouse_with_signals.nmd</directory>
									<includes>
										<include>Nuclear signals_*.png</include>
									</includes>
								</resource>
								<resource>
									<directory>${project.screenshot.directory}/Multi</directory>
									<includes>
										<include>Images.png</include>
										<include>Clusters.png</include>
										<include>Comparisons_*.png</include>
										<include>Nuclear charts_*.png</include>
										<include>Nuclear segments_*.png</include>
									</includes>
								</resource>
							</resources>
							<encoding>UTF-8</encoding>
						</configuration>
					</execution>



				</executions>
			</plugin>

			<!-- Execute scripts created from templates -->
			<plugin>
				<groupId>org.codehaus.mojo</groupId>
				<artifactId>exec-maven-plugin</artifactId>
				<version>1.2.1</version>
				<executions>

					<!-- Run a script to download dependency jars that are not available 
						in Maven Central or other repos -->
					<execution>
						<?m2e ignore?> <!-- m2eclipse plugin does not know this plugin's abilities, don't run on 
							build in Eclipse: https://stackoverflow.com/questions/57767896/plugin-execution-not-covered-by-lifecycle-configuration-org-codehaus-mojo -->
						<id>install-dependencies</id>
						<phase>initialize</phase>
						<goals>
							<goal>exec</goal>
						</goals>
						<configuration>
							<executable>${script.executor}</executable>
							<commandlineArgs>${script.args}
								${project.basedir}/${project.scripts.directory}/${script.dependencies}</commandlineArgs>
							<workingDirectory>${project.basedir}</workingDirectory>
						</configuration>
					</execution>

					<!-- Run a script to render the user guide and copy the rendered files 
						to the target directory so they will be included in the jar. This must occur 
						after the user guide has been rendered. Requires Rscript and pandoc on the 
						PATH -->
					<execution>
						<id>render-user-guide</id>
						<phase>prepare-package</phase>
						<goals>
							<goal>exec</goal>
						</goals>
						<configuration>
							<executable>${script.executor}</executable>
							<commandlineArgs>${script.args}
								${project.basedir}/${project.scripts.directory}/${script.rendering}</commandlineArgs>
							<workingDirectory>${project.basedir}/res/user-guide</workingDirectory>
						</configuration>
					</execution>

					<!-- Run a script to package the jar into an appimage. Requires jpackage, 
						jlink and 7z on the PATH -->
					<execution>
						<id>make-appimage</id>
						<phase>verify</phase>
						<goals>
							<goal>exec</goal>
						</goals>
						<configuration>
							<executable>${script.executor}</executable>
							<commandlineArgs>${script.args} ${script.packaging}</commandlineArgs>
							<workingDirectory>${project.basedir}/${project.scripts.directory}</workingDirectory>
						</configuration>
					</execution>
				</executions>
			</plugin>

			<!-- Compile to desired java version -->
			<plugin>
				<artifactId>maven-compiler-plugin</artifactId>
				<version>3.11.0</version>
				<configuration>
					<source>16</source>
					<target>16</target>
				</configuration>
			</plugin>


			<!--Take screenshots and run tests. The screenshotter is a test class, 
				and will create the required sample datasets. Full tests can be run by including 
				the test/RunAllTests suite. -->
			<plugin>
				<groupId>org.apache.maven.plugins</groupId>
				<artifactId>maven-surefire-plugin</artifactId>
				<version>2.22.1</version>
				<configuration>
					<includes>
						<include>com.bmskinner.nma.MakeScreenshots</include>
						<include>com.bmskinner.nma.RunAllTests</include>
					</includes>
				</configuration>
			</plugin>

			<!-- Configure the jar creation to include automatic module -->
			<plugin>
				<groupId>org.apache.maven.plugins</groupId>
				<artifactId>maven-jar-plugin</artifactId>
				<version>3.3.0</version>
				<configuration>
					<archive>
						<manifestEntries>
							<Automatic-Module-Name>com.bmskinner.nma</Automatic-Module-Name>
						</manifestEntries>
					</archive>
				</configuration>
			</plugin>

			<!-- Create a jar with the dependencies included as a standalone version -->
			<plugin>
				<artifactId>maven-assembly-plugin</artifactId>
				<version>3.3.0</version>
				<executions>
					<execution>
						<id>create-executable-jar</id>
						<phase>package</phase>
						<goals>
							<goal>single</goal>
						</goals>
						<configuration>
							<finalName>${jar.finalName}</finalName>
							<outputDirectory>${project.build.directory}/standalone</outputDirectory>
							<descriptorRefs>
								<descriptorRef>jar-with-dependencies</descriptorRef>
							</descriptorRefs>
							<appendAssemblyId>false</appendAssemblyId>
							<archive>
								<manifest>
									<mainClass>com.bmskinner.nma.core.NuclearMorphologyAnalysis</mainClass>
								</manifest>
							</archive>
						</configuration>
					</execution>
				</executions>
			</plugin>

		</plugins>
	</build>

	<reporting>
		<plugins>
		</plugins>
	</reporting>

	<!-- Define custom repositories outside Maven Central -->
	<repositories>
	
		<!-- Jitpack allows downloading of sources direct from e.g. Github -->
		<repository>
			<id>jitpack.io</id>
			<url>https://jitpack.io</url>
		</repository>
<<<<<<< HEAD
		
		<!-- SciJava hosts common image processing packages. via https://github.com/lejon/T-SNE-Java/issues/24 -->
	    <repository>
	        <id>scijava.public</id>
	        <url>https://maven.scijava.org/content/groups/public</url>
	    </repository>
=======

		<!-- T-SNE is in this repo. via https://github.com/lejon/T-SNE-Java/issues/24 -->
		<repository>
			<id>scijava.public</id>
			<url>https://maven.scijava.org/content/groups/public</url>
		</repository>
>>>>>>> 034147ca

	</repositories>

	<dependencies>
		
		<!-- via SciJava repository-->
		<dependency>
			<groupId>net.imagej</groupId>
			<artifactId>ij</artifactId>
			<version>1.51s</version>
		</dependency>		

<<<<<<< HEAD
		<!-- via SciJava repository-->
=======
		<!--Not available in Maven Central -->
>>>>>>> 034147ca
		<dependency>
			<groupId>com.github.lejon</groupId>
			<artifactId>T-SNE-Java</artifactId>
			<version>2.5.0</version>
			<exclusions>
				<exclusion>
					<groupId>com.github.lejon.T-SNE-Java</groupId>
					<artifactId>tsne-demos</artifactId>
				</exclusion>
			</exclusions>
		</dependency>

		<!--Not available in Maven Central, fetch from Github -->
		<dependency>
			<groupId>com.github.ijpb</groupId>
			<artifactId>MorphoLibJ</artifactId>
			<version>v1.5.1</version>
		</dependency>


		<!--Not available in Maven Central; no tagged versions on Github, using 
			latest commit available -->
		<dependency>
			<groupId>com.github.tag-bio</groupId>
			<artifactId>umap-java</artifactId>
			<version>9816ba0</version>
		</dependency>

		<!--Not available in Maven Central - download from https://sourceforge.net/projects/jebl/ 
			and add to maven with: mvn install:install-file -Dfile="/path/to/jebl-0.4.jar" 
			-DgroupId=jebl -DartifactId=jebl -Dversion=0.4 -Dpackaging=jar -DlocalRepositoryPath="path/to/local/maven/repo" -->
		<dependency>
			<groupId>jebl</groupId>
			<artifactId>jebl</artifactId>
			<version>0.4</version>
		</dependency>

		<dependency>
			<groupId>net.sourceforge.argparse4j</groupId>
			<artifactId>argparse4j</artifactId>
			<version>0.9.0</version>
		</dependency>
		
		<dependency>
			<groupId>org.apache.commons</groupId>
			<artifactId>commons-math3</artifactId>
			<version>3.6.1</version>
		</dependency>
		<dependency>
			<groupId>org.eclipse.jdt</groupId>
			<artifactId>org.eclipse.jdt.annotation</artifactId>
			<version>2.0.0</version>
			<scope>provided</scope>
		</dependency>
		<dependency>
			<groupId>org.swinglabs.swingx</groupId>
			<artifactId>swingx-all</artifactId>
			<version>1.6.5-1</version>
		</dependency>
		<dependency>
			<groupId>nz.ac.waikato.cms.weka</groupId>
			<artifactId>weka-stable</artifactId>
			<version>3.8.3</version>
		</dependency>
		<dependency>
			<groupId>org.jfree</groupId>
			<artifactId>jfreechart</artifactId>
			<version>1.5.3</version>
		</dependency>
		<dependency>
			<groupId>org.jfree</groupId>
			<artifactId>org.jfree.svg</artifactId>
			<version>5.0.1</version>
		</dependency>
		<dependency>
			<groupId>junit</groupId>
			<artifactId>junit</artifactId>
			<version>4.12</version>
			<scope>test</scope>
		</dependency>
		<dependency>
			<groupId>org.assertj</groupId>
			<artifactId>assertj-swing-junit</artifactId>
			<version>3.8.0</version>
			<scope>test</scope>
		</dependency>
		<dependency>
			<groupId>org.mockito</groupId>
			<artifactId>mockito-core</artifactId>
			<version>2.28.2</version>
			<scope>test</scope>
		</dependency>
		<dependency>
			<groupId>org.jdom</groupId>
			<artifactId>jdom2</artifactId>
			<version>2.0.6</version>
		</dependency>
		<dependency>
			<groupId>net.sf.doolin</groupId>
			<artifactId>javadocking</artifactId>
			<version>1.4.2</version>
		</dependency>
		<dependency>
			<groupId>org.hamcrest</groupId>
			<artifactId>hamcrest-core</artifactId>
			<version>1.3</version>
			<scope>test</scope>
		</dependency>
		<dependency>
			<groupId>com.google.code.gson</groupId>
			<artifactId>gson</artifactId>
			<version>2.8.5</version>
		</dependency>
		<!-- https://mvnrepository.com/artifact/org.apache.maven.plugins/maven-jar-plugin -->
		<dependency>
			<groupId>org.apache.maven.plugins</groupId>
			<artifactId>maven-jar-plugin</artifactId>
			<version>3.2.2</version>
		</dependency>

		<!-- https://mvnrepository.com/artifact/org.apache.xmlgraphics/batik-transcoder 
			Exclusions required to avoid duplication of xml apis -->
		<dependency>
			<groupId>org.apache.xmlgraphics</groupId>
			<artifactId>batik-transcoder</artifactId>
			<version>1.14</version>
			<exclusions>
				<exclusion>
					<groupId>xml-apis</groupId>
					<artifactId>xml-apis</artifactId>
				</exclusion>
				<exclusion>
					<groupId>java.xml</groupId>
					<artifactId>java.xml</artifactId>
				</exclusion>
			</exclusions>
		</dependency>
		<!-- Missing dependency from batik required for PNG transcoder -->
		<dependency>
			<groupId>org.apache.xmlgraphics</groupId>
			<artifactId>batik-codec</artifactId>
			<version>1.7</version>
			<exclusions>
				<exclusion>
					<groupId>xml-apis</groupId>
					<artifactId>xml-apis</artifactId>
				</exclusion>
				<exclusion>
					<groupId>java.xml</groupId>
					<artifactId>java.xml</artifactId>
				</exclusion>
			</exclusions>
		</dependency>
		
		
		

		<!-- https://mvnrepository.com/artifact/ome/bio-formats -->
		<dependency>
			<groupId>ome</groupId>
			<artifactId>bio-formats</artifactId>
			<version>5.0.0-rc2</version>
			<exclusions>
				<exclusion>
					<groupId>xml-apis</groupId>
					<artifactId>xml-apis</artifactId>
				</exclusion>
				<exclusion>
					<groupId>java.xml</groupId>
					<artifactId>java.xml</artifactId>
				</exclusion>
			</exclusions>
		</dependency>

		<!-- https://mvnrepository.com/artifact/ome/bio-formats_plugins  -->
		<dependency>
			<groupId>ome</groupId>
			<artifactId>bio-formats_plugins</artifactId>
			<version>6.13.0</version>
			<exclusions>
				<exclusion>
					<groupId>xml-apis</groupId>
					<artifactId>xml-apis</artifactId>
				</exclusion>
				<exclusion>
					<groupId>java.xml</groupId>
					<artifactId>java.xml</artifactId>
				</exclusion>
			</exclusions>
		</dependency>


	</dependencies>
	<name>Nuclear Morphology Analysis</name>
	<url>https://bitbucket.org/bmskinner/nuclear_morphology/wiki/Home</url>
	<description>Nuclear Morphology Analysis is a program that allows for automated detection of round or asymmetric nuclei in images, and subsequent morphological analysis.</description>
	<inceptionYear>2015</inceptionYear>
	<licenses>
		<license>
			<name>GNU General Public License, Version 3</name>
			<url>https://www.gnu.org/licenses/gpl-3.0.txt</url>
			<distribution>manual</distribution>
			<comments>Free software license</comments>
		</license>
	</licenses>
</project><|MERGE_RESOLUTION|>--- conflicted
+++ resolved
@@ -496,46 +496,25 @@
 		</plugins>
 	</reporting>
 
-	<!-- Define custom repositories outside Maven Central -->
+	<!-- Define custom repositories outside Maven central -->
 	<repositories>
-	
 		<!-- Jitpack allows downloading of sources direct from e.g. Github -->
 		<repository>
 			<id>jitpack.io</id>
 			<url>https://jitpack.io</url>
 		</repository>
-<<<<<<< HEAD
-		
-		<!-- SciJava hosts common image processing packages. via https://github.com/lejon/T-SNE-Java/issues/24 -->
-	    <repository>
-	        <id>scijava.public</id>
-	        <url>https://maven.scijava.org/content/groups/public</url>
-	    </repository>
-=======
 
 		<!-- T-SNE is in this repo. via https://github.com/lejon/T-SNE-Java/issues/24 -->
 		<repository>
 			<id>scijava.public</id>
 			<url>https://maven.scijava.org/content/groups/public</url>
 		</repository>
->>>>>>> 034147ca
 
 	</repositories>
 
 	<dependencies>
-		
-		<!-- via SciJava repository-->
-		<dependency>
-			<groupId>net.imagej</groupId>
-			<artifactId>ij</artifactId>
-			<version>1.51s</version>
-		</dependency>		
-
-<<<<<<< HEAD
-		<!-- via SciJava repository-->
-=======
+
 		<!--Not available in Maven Central -->
->>>>>>> 034147ca
 		<dependency>
 			<groupId>com.github.lejon</groupId>
 			<artifactId>T-SNE-Java</artifactId>
@@ -578,7 +557,12 @@
 			<artifactId>argparse4j</artifactId>
 			<version>0.9.0</version>
 		</dependency>
-		
+
+		<dependency>
+			<groupId>net.imagej</groupId>
+			<artifactId>ij</artifactId>
+			<version>1.51s</version>
+		</dependency>
 		<dependency>
 			<groupId>org.apache.commons</groupId>
 			<artifactId>commons-math3</artifactId>
@@ -689,9 +673,6 @@
 				</exclusion>
 			</exclusions>
 		</dependency>
-		
-		
-		
 
 		<!-- https://mvnrepository.com/artifact/ome/bio-formats -->
 		<dependency>
